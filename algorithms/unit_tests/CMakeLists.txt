--- conflicted
+++ resolved
@@ -154,7 +154,6 @@
     endforeach()
 
     # ------------------------------------------
-<<<<<<< HEAD
     # std team I
     # ------------------------------------------
     set(STDALGO_TEAM_SOURCES_I)
@@ -166,7 +165,9 @@
 	StdAlgorithmsTeamTransformReduce
 	)
       list(APPEND STDALGO_TEAM_SOURCES_I Test${Name}.cpp)
-=======
+    endforeach()
+
+    # ------------------------------------------
     # std team H
     # ------------------------------------------
     set(STDALGO_TEAM_SOURCES_H)
@@ -183,7 +184,6 @@
 	StdAlgorithmsTeamRemoveCopyIf
 	)
       list(APPEND STDALGO_TEAM_SOURCES_H Test${Name}.cpp)
->>>>>>> 6a95b5f3
     endforeach()
 
     # ------------------------------------------
@@ -378,11 +378,7 @@
     )
 endforeach()
 
-<<<<<<< HEAD
-foreach(ID A;B;C;D;E;F;G;I)
-=======
-foreach(ID A;B;C;D;E;F;G;H)
->>>>>>> 6a95b5f3
+foreach(ID A;B;C;D;E;F;G;H;I)
   KOKKOS_ADD_EXECUTABLE_AND_TEST(
     AlgorithmsUnitTest_StdSet_Team_${ID}
     SOURCES
