--- conflicted
+++ resolved
@@ -34,8 +34,6 @@
   SET_TARGET_PROPERTIES(kokkosalgorithms_gtest PROPERTIES CXX_CLANG_TIDY "")
 ENDIF()
 
-<<<<<<< HEAD
-=======
 SET(ALGORITHM UnitTestMain.cpp)
 
 LIST(APPEND ALGORITHM_SOURCES
@@ -109,7 +107,6 @@
   )
 ENDIF()
 
->>>>>>> 210519a6
 foreach(Tag Threads;Serial;OpenMP;Cuda;HPX;HIP;SYCL;OpenMPTarget)
   # Because there is always an exception to the rule
   if(Tag STREQUAL "Threads")
