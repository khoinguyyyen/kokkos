################################### FUNCTIONS ##################################
# List of functions
#   kokkos_option

# Validate options are given with correct case and define an internal
# upper-case version for use within

set(Kokkos_OPTIONS_NOT_TO_EXPORT
<<<<<<< HEAD
  Kokkos_ENABLE_TESTS  Kokkos_ENABLE_EXAMPLES)
=======
  Kokkos_ENABLE_BENCHMARKS
  Kokkos_ENABLE_EXAMPLES
  Kokkos_ENABLE_TESTS
  Kokkos_ENABLE_HEADER_SELF_CONTAINMENT_TESTS
  Kokkos_ENABLE_COMPILER_WARNINGS
)
>>>>>>> 9e844301

#
#
# @FUNCTION: kokkos_deprecated_list
#
# Function that checks if a deprecated list option like Kokkos_ARCH was given.
# This prints an error and prevents configure from completing.
# It attempts to print a helpful message about updating the options for the new CMake.
# Kokkos_${SUFFIX} is the name of the option (like Kokkos_ARCH) being checked.
# Kokkos_${PREFIX}_X is the name of new option to be defined from a list X,Y,Z,...
FUNCTION(kokkos_deprecated_list SUFFIX PREFIX)
  SET(CAMEL_NAME Kokkos_${SUFFIX})
  STRING(TOUPPER ${CAMEL_NAME} UC_NAME)

  #I don't love doing it this way but better to be safe
  FOREACH(opt ${KOKKOS_GIVEN_VARIABLES})
    STRING(TOUPPER ${opt} OPT_UC)
    IF ("${OPT_UC}" STREQUAL "${UC_NAME}")
      STRING(REPLACE "," ";" optlist "${${opt}}")
      SET(ERROR_MSG "Given deprecated option list ${opt}. This must now be given as separate -D options, which assuming you spelled options correctly would be:")
      FOREACH(entry ${optlist})
        STRING(TOUPPER ${entry} ENTRY_UC)
        STRING(APPEND ERROR_MSG "\n  -DKokkos_${PREFIX}_${ENTRY_UC}=ON")
      ENDFOREACH()
      STRING(APPEND ERROR_MSG "\nRemove CMakeCache.txt and re-run. For a list of valid options, refer to BUILD.md or even look at CMakeCache.txt (before deleting it).")
      IF (KOKKOS_HAS_TRILINOS)
        MESSAGE(WARNING ${ERROR_MSG})
        FOREACH(entry ${optlist})
          STRING(TOUPPER ${entry} ENTRY_UC)
          SET(${CAMEL_NAME}_${ENTRY_UC} ON CACHE BOOL "Deprecated Trilinos translation")
        ENDFOREACH()
        UNSET(${opt} CACHE)
      ELSE()
        MESSAGE(SEND_ERROR ${ERROR_MSG})
      ENDIF()
    ENDIF()
  ENDFOREACH()
ENDFUNCTION()

FUNCTION(kokkos_option CAMEL_SUFFIX DEFAULT TYPE DOCSTRING)
  SET(CAMEL_NAME Kokkos_${CAMEL_SUFFIX})
  STRING(TOUPPER ${CAMEL_NAME} UC_NAME)

  LIST(APPEND KOKKOS_OPTION_KEYS ${CAMEL_SUFFIX})
  SET(KOKKOS_OPTION_KEYS ${KOKKOS_OPTION_KEYS} PARENT_SCOPE)
  LIST(APPEND KOKKOS_OPTION_VALUES "${DOCSTRING}")
  SET(KOKKOS_OPTION_VALUES ${KOKKOS_OPTION_VALUES} PARENT_SCOPE)
  LIST(APPEND KOKKOS_OPTION_TYPES ${TYPE})
  SET(KOKKOS_OPTION_TYPES ${KOKKOS_OPTION_TYPES} PARENT_SCOPE)

  # Make sure this appears in the cache with the appropriate DOCSTRING
  SET(${CAMEL_NAME} ${DEFAULT} CACHE ${TYPE} ${DOCSTRING})

  IF (KOKKOS_HAS_TRILINOS)
    IF (NOT CAMEL_NAME IN_LIST Kokkos_OPTIONS_NOT_TO_EXPORT)
      TRIBITS_PKG_EXPORT_CACHE_VAR(${CAMEL_NAME})
    ENDIF()
  ENDIF()

  #I don't love doing it this way because it's N^2 in number options, but c'est la vie
  FOREACH(opt ${KOKKOS_GIVEN_VARIABLES})
    STRING(TOUPPER ${opt} OPT_UC)
    IF ("${OPT_UC}" STREQUAL "${UC_NAME}")
      IF (NOT "${opt}" STREQUAL "${CAMEL_NAME}")
        IF (KOKKOS_HAS_TRILINOS)
          #Allow this for now if Trilinos... we need to bootstrap our way to integration
          MESSAGE(WARNING "Deprecated option ${opt} found - please change spelling to ${CAMEL_NAME}")
          SET(${CAMEL_NAME} "${${opt}}" CACHE ${TYPE} ${DOCSTRING} FORCE)
          UNSET(${opt} CACHE)
        ELSE()
          MESSAGE(FATAL_ERROR "Matching option found for ${CAMEL_NAME} with the wrong case ${opt}. Please delete your CMakeCache.txt and change option to -D${CAMEL_NAME}=${${opt}}. This is now enforced to avoid hard-to-debug CMake cache inconsistencies.")
        ENDIF()
      ENDIF()
    ENDIF()
  ENDFOREACH()

  #okay, great, we passed the validation test - use the default
  IF (DEFINED ${CAMEL_NAME})
    SET(${UC_NAME} ${${CAMEL_NAME}} PARENT_SCOPE)
  ELSE()
    SET(${UC_NAME} ${DEFAULT} PARENT_SCOPE)
  ENDIF()
ENDFUNCTION()

INCLUDE (CMakeDependentOption)
FUNCTION(kokkos_dependent_option CAMEL_SUFFIX DOCSTRING DEFAULT DEPENDENCY FORCE)
  SET(CAMEL_NAME Kokkos_${CAMEL_SUFFIX})
  STRING(TOUPPER ${CAMEL_NAME} UC_NAME)

  LIST(APPEND KOKKOS_OPTION_KEYS ${CAMEL_SUFFIX})
  SET(KOKKOS_OPTION_KEYS ${KOKKOS_OPTION_KEYS} PARENT_SCOPE)
  LIST(APPEND KOKKOS_OPTION_VALUES "${DOCSTRING}")
  SET(KOKKOS_OPTION_VALUES ${KOKKOS_OPTION_VALUES} PARENT_SCOPE)
  LIST(APPEND KOKKOS_OPTION_TYPES BOOL)
  SET(KOKKOS_OPTION_TYPES ${KOKKOS_OPTION_TYPES} PARENT_SCOPE)

  CMAKE_DEPENDENT_OPTION(${CAMEL_NAME} ${DOCSTRING} ${DEFAULT} "${DEPENDENCY}" ${FORCE})

  #I don't love doing it this way because it's N^2 in number options, but c'est la vie
  FOREACH(opt ${KOKKOS_GIVEN_VARIABLES})
    STRING(TOUPPER ${opt} OPT_UC)
    IF ("${OPT_UC}" STREQUAL "${UC_NAME}")
      IF (NOT "${opt}" STREQUAL "${CAMEL_NAME}")
        IF (KOKKOS_HAS_TRILINOS)
          #Allow this for now if Trilinos... we need to bootstrap our way to integration
          MESSAGE(WARNING "Deprecated option ${opt} found - please change spelling to ${CAMEL_NAME}")
          SET(${CAMEL_NAME} "${${opt}}" CACHE ${TYPE} ${DOCSTRING} FORCE)
          UNSET(${opt} CACHE)
        ELSE()
          MESSAGE(FATAL_ERROR "Matching option found for ${CAMEL_NAME} with the wrong case ${opt}. Please delete your CMakeCache.txt and change option to -D${CAMEL_NAME}=${${opt}}. This is now enforced to avoid hard-to-debug CMake cache inconsistencies.")
        ENDIF()
      ENDIF()
    ENDIF()
  ENDFOREACH()

  #okay, great, we passed the validation test - use the default
  IF (DEFINED ${CAMEL_NAME})
    SET(${UC_NAME} ${${CAMEL_NAME}} PARENT_SCOPE)
  ELSE()
    SET(${UC_NAME} ${DEFAULT} PARENT_SCOPE)
  ENDIF()
ENDFUNCTION()

FUNCTION(kokkos_set_option CAMEL_SUFFIX VALUE)
  LIST(FIND KOKKOS_OPTION_KEYS ${CAMEL_SUFFIX} OPTION_INDEX)
  IF(OPTION_INDEX EQUAL -1)
    MESSAGE(FATAL_ERROR "Couldn't set value for Kokkos_${CAMEL_SUFFIX}")
  ENDIF()
  SET(CAMEL_NAME Kokkos_${CAMEL_SUFFIX})
  STRING(TOUPPER ${CAMEL_NAME} UC_NAME)

  LIST(GET KOKKOS_OPTION_VALUES ${OPTION_INDEX} DOCSTRING)
  LIST(GET KOKKOS_OPTION_TYPES ${OPTION_INDEX} TYPE)
  SET(${CAMEL_NAME} ${VALUE} CACHE ${TYPE} ${DOCSTRING} FORCE)
  MESSAGE(STATUS "Setting ${CAMEL_NAME}=${VALUE}")
  SET(${UC_NAME} ${VALUE} PARENT_SCOPE)
ENDFUNCTION()

FUNCTION(kokkos_append_config_line LINE)
  GLOBAL_APPEND(KOKKOS_TPL_EXPORTS "${LINE}")
ENDFUNCTION()

MACRO(kokkos_export_cmake_tpl NAME)
  cmake_parse_arguments(KOKKOS_EXTRA_ARG "REQUIRED" "" "COMPONENTS" ${ARGN})

  #CMake TPLs are located with a call to find_package
  #find_package locates XConfig.cmake files through
  #X_DIR or X_ROOT variables set prior to calling find_package

  #If Kokkos was configured to find the TPL through a _DIR variable
  #make sure thar DIR variable is available to downstream packages
  IF (DEFINED ${NAME}_DIR)
    #The downstream project may override the TPL location that Kokkos used
    #Check if the downstream project chose its own TPL location
    #If not, make the Kokkos found location available
    KOKKOS_APPEND_CONFIG_LINE("IF(NOT DEFINED ${NAME}_DIR)")
    KOKKOS_APPEND_CONFIG_LINE("  SET(${NAME}_DIR  ${${NAME}_DIR})")
    KOKKOS_APPEND_CONFIG_LINE("ENDIF()")
  ENDIF()

  IF (DEFINED ${NAME}_ROOT)
    #The downstream project may override the TPL location that Kokkos used
    #Check if the downstream project chose its own TPL location
    #If not, make the Kokkos found location available
    KOKKOS_APPEND_CONFIG_LINE("IF(NOT DEFINED ${NAME}_ROOT)")
    KOKKOS_APPEND_CONFIG_LINE("  SET(${NAME}_ROOT  ${${NAME}_ROOT})")
    KOKKOS_APPEND_CONFIG_LINE("ENDIF()")
  ENDIF()
  SET(KOKKOS_CONFIG_STRING "FIND_DEPENDENCY(${NAME}")

  IF(KOKKOS_EXTRA_ARG_REQUIRED)
    STRING(APPEND KOKKOS_CONFIG_STRING " REQUIRED")
  ENDIF()
  IF(KOKKOS_EXTRA_ARG_COMPONENTS)
    STRING(APPEND KOKKOS_CONFIG_STRING " COMPONENTS ${KOKKOS_EXTRA_ARG_COMPONENTS}")
  ENDIF()
  STRING(APPEND KOKKOS_CONFIG_STRING ")")
  KOKKOS_APPEND_CONFIG_LINE(${KOKKOS_CONFIG_STRING})
ENDMACRO()

MACRO(kokkos_export_imported_tpl NAME)
  IF (NOT KOKKOS_HAS_TRILINOS)
    GET_TARGET_PROPERTY(LIB_IMPORTED ${NAME} IMPORTED)
    IF (NOT LIB_IMPORTED)
      # This is not an imported target
      # This an interface library that we created
      INSTALL(
        TARGETS ${NAME}
        EXPORT KokkosTargets
        RUNTIME DESTINATION ${CMAKE_INSTALL_BINDIR}
        LIBRARY DESTINATION ${CMAKE_INSTALL_LIBDIR}
        ARCHIVE DESTINATION ${CMAKE_INSTALL_LIBDIR}
      )
    ELSE()
      #make sure this also gets "exported" in the config file
      KOKKOS_APPEND_CONFIG_LINE("IF(NOT TARGET ${NAME})")

      GET_TARGET_PROPERTY(LIB_TYPE ${NAME} TYPE)
      IF (${LIB_TYPE} STREQUAL "INTERFACE_LIBRARY")
        KOKKOS_APPEND_CONFIG_LINE("ADD_LIBRARY(${NAME} INTERFACE IMPORTED)")
        KOKKOS_APPEND_CONFIG_LINE("SET_TARGET_PROPERTIES(${NAME} PROPERTIES")
      ELSE()
        KOKKOS_APPEND_CONFIG_LINE("ADD_LIBRARY(${NAME} UNKNOWN IMPORTED)")
        KOKKOS_APPEND_CONFIG_LINE("SET_TARGET_PROPERTIES(${NAME} PROPERTIES")
        GET_TARGET_PROPERTY(TPL_LIBRARY ${NAME} IMPORTED_LOCATION)
        IF(TPL_LIBRARY)
          KOKKOS_APPEND_CONFIG_LINE("IMPORTED_LOCATION \"${TPL_LIBRARY}\"")
        ENDIF()
      ENDIF()

      GET_TARGET_PROPERTY(TPL_INCLUDES ${NAME} INTERFACE_INCLUDE_DIRECTORIES)
      IF(TPL_INCLUDES)
        KOKKOS_APPEND_CONFIG_LINE("INTERFACE_INCLUDE_DIRECTORIES \"${TPL_INCLUDES}\"")
      ENDIF()

      GET_TARGET_PROPERTY(TPL_COMPILE_OPTIONS ${NAME} INTERFACE_COMPILE_OPTIONS)
      IF(TPL_COMPILE_OPTIONS)
        KOKKOS_APPEND_CONFIG_LINE("INTERFACE_COMPILE_OPTIONS ${TPL_COMPILE_OPTIONS}")
      ENDIF()

      SET(TPL_LINK_OPTIONS)
      GET_TARGET_PROPERTY(TPL_LINK_OPTIONS ${NAME} INTERFACE_LINK_OPTIONS)
      IF(TPL_LINK_OPTIONS)
        KOKKOS_APPEND_CONFIG_LINE("INTERFACE_LINK_OPTIONS ${TPL_LINK_OPTIONS}")
      ENDIF()

      GET_TARGET_PROPERTY(TPL_LINK_LIBRARIES  ${NAME} INTERFACE_LINK_LIBRARIES)
      IF(TPL_LINK_LIBRARIES)
        KOKKOS_APPEND_CONFIG_LINE("INTERFACE_LINK_LIBRARIES \"${TPL_LINK_LIBRARIES}\"")
      ENDIF()
      KOKKOS_APPEND_CONFIG_LINE(")")
      KOKKOS_APPEND_CONFIG_LINE("ENDIF()")
    ENDIF()
  ENDIF()
ENDMACRO()


#
# @MACRO: KOKKOS_IMPORT_TPL()
#
# Function that checks if a third-party library (TPL) has been enabled and calls `find_package`
# to create an imported target encapsulating all the flags and libraries
# needed to use the TPL
#
# Usage::
#
#   KOKKOS_IMPORT_TPL(
#     <NAME>
#     NO_EXPORT
#     INTERFACE
#
#   ``NO_EXPORT``
#
#     If specified, this TPL will not be added to KokkosConfig.cmake as an export
#
#   ``INTERFACE``
#
#     If specified, this TPL will build an INTERFACE library rather than an
#     IMPORTED target
IF (KOKKOS_HAS_TRILINOS)
MACRO(kokkos_import_tpl NAME)
  #do nothing
ENDMACRO()
ELSE()
MACRO(kokkos_import_tpl NAME)
  CMAKE_PARSE_ARGUMENTS(TPL
   "NO_EXPORT;INTERFACE"
   ""
   ""
   ${ARGN})
  IF (TPL_INTERFACE)
    SET(TPL_IMPORTED_NAME ${NAME})
  ELSE()
    SET(TPL_IMPORTED_NAME Kokkos::${NAME})
  ENDIF()

  IF (KOKKOS_ENABLE_${NAME})
    #Tack on a TPL here to make sure we avoid using anyone else's find
    FIND_PACKAGE(TPL${NAME} REQUIRED MODULE)
    IF(NOT TARGET ${TPL_IMPORTED_NAME})
      MESSAGE(FATAL_ERROR "Find module succeeded for ${NAME}, but did not produce valid target ${TPL_IMPORTED_NAME}")
    ENDIF()
    IF(NOT TPL_NO_EXPORT)
      GET_TARGET_PROPERTY(TPL_ORIGINAL_NAME ${TPL_IMPORTED_NAME} ALIASED_TARGET)
      IF (NOT TPL_ORIGINAL_NAME)
        SET(TPL_ORIGINAL_NAME ${TPL_IMPORTED_NAME})
      ENDIF()
      KOKKOS_EXPORT_IMPORTED_TPL(${TPL_ORIGINAL_NAME})
    ENDIF()
    LIST(APPEND KOKKOS_ENABLED_TPLS ${NAME})
  ENDIF()
ENDMACRO(kokkos_import_tpl)
ENDIF()

MACRO(kokkos_import_cmake_tpl MODULE_NAME)
  kokkos_import_tpl(${MODULE_NAME} ${ARGN} NO_EXPORT)
  CMAKE_PARSE_ARGUMENTS(TPL
   "NO_EXPORT"
   "OPTION_NAME"
   ""
   ${ARGN})

  IF (NOT TPL_OPTION_NAME)
    SET(TPL_OPTION_NAME ${MODULE_NAME})
  ENDIF()

  IF (NOT TPL_NO_EXPORT)
    KOKKOS_EXPORT_CMAKE_TPL(${MODULE_NAME})
  ENDIF()
ENDMACRO()

#
# @MACRO: KOKKOS_CREATE_IMPORTED_TPL()
#
# Function that creates an imported target encapsulating all the flags
# and libraries needed to use the TPL
#
# Usage::
#
#   KOKKOS_CREATE_IMPORTED_TPL(
#     <NAME>
#     INTERFACE
#     LIBRARY <path_to_librarY>
#     LINK_LIBRARIES <lib1> <lib2> ...
#     COMPILE_OPTIONS <opt1> <opt2> ...
#     LINK_OPTIONS <opt1> <opt2> ...
#
#   ``INTERFACE``
#
#     If specified, this TPL will build an INTERFACE library rather than an
#     IMPORTED target
#
#   ``LIBRARY <path_to_library>``
#
#     If specified, this gives the IMPORTED_LOCATION of the library.
#
#   ``LINK_LIBRARIES <lib1> <lib2> ...``
#
#     If specified, this gives a list of dependent libraries that also
#     need to be linked against. Each entry can be a library path or
#     the name of a valid CMake target.
#
#   ``INCLUDES <path1> <path2> ...``
#
#     If specified, this gives a list of directories that must be added
#     to the include path for using this library.
#
#   ``COMPILE_OPTIONS <opt1> <opt2> ...``
#
#     If specified, this gives a list of compiler flags that must be used
#     for using this library.
#
#   ``LINK_OPTIONS <opt1> <opt2> ...``
#
#     If specified, this gives a list of linker flags that must be used
#     for using this library.
MACRO(kokkos_create_imported_tpl NAME)
  CMAKE_PARSE_ARGUMENTS(TPL
   "INTERFACE"
   "LIBRARY"
   "LINK_LIBRARIES;INCLUDES;COMPILE_DEFINITIONS;COMPILE_OPTIONS;LINK_OPTIONS"
   ${ARGN})


  IF (KOKKOS_HAS_TRILINOS)
    #TODO: we need to set a bunch of cache variables here
  ELSEIF (TPL_INTERFACE)
    ADD_LIBRARY(${NAME} INTERFACE)
    #Give this an importy-looking name
    ADD_LIBRARY(Kokkos::${NAME} ALIAS ${NAME})
    IF (TPL_LIBRARY)
      MESSAGE(SEND_ERROR "TPL Interface library ${NAME} should not have an IMPORTED_LOCATION")
    ENDIF()
    #Things have to go in quoted in case we have multiple list entries
    IF(TPL_LINK_LIBRARIES)
      TARGET_LINK_LIBRARIES(${NAME} INTERFACE ${TPL_LINK_LIBRARIES})
    ENDIF()
    IF(TPL_INCLUDES)
      TARGET_INCLUDE_DIRECTORIES(${NAME} INTERFACE ${TPL_INCLUDES})
    ENDIF()
    IF(TPL_COMPILE_DEFINITIONS)
      TARGET_COMPILE_DEFINITIONS(${NAME} INTERFACE ${TPL_COMPILE_DEFINITIONS})
    ENDIF()
    IF(TPL_COMPILE_OPTIONS)
      TARGET_COMPILE_OPTIONS(${NAME} INTERFACE ${TPL_COMPILE_OPTIONS})
    ENDIF()
    IF(TPL_LINK_OPTIONS)
      TARGET_LINK_LIBRARIES(${NAME} INTERFACE ${TPL_LINK_OPTIONS})
    ENDIF()
  ELSE()
    ADD_LIBRARY(${NAME} UNKNOWN IMPORTED)
    IF(TPL_LIBRARY)
      SET_TARGET_PROPERTIES(${NAME} PROPERTIES
        IMPORTED_LOCATION ${TPL_LIBRARY})
    ENDIF()
    #Things have to go in quoted in case we have multiple list entries
    IF(TPL_LINK_LIBRARIES)
      SET_TARGET_PROPERTIES(${NAME} PROPERTIES
        INTERFACE_LINK_LIBRARIES "${TPL_LINK_LIBRARIES}")
    ENDIF()
    IF(TPL_INCLUDES)
      SET_TARGET_PROPERTIES(${NAME} PROPERTIES
        INTERFACE_INCLUDE_DIRECTORIES "${TPL_INCLUDES}")
    ENDIF()
    IF(TPL_COMPILE_DEFINITIONS)
      SET_TARGET_PROPERTIES(${NAME} PROPERTIES
        INTERFACE_COMPILE_DEFINITIONS "${TPL_COMPILE_DEFINITIONS}")
    ENDIF()
    IF(TPL_COMPILE_OPTIONS)
      SET_TARGET_PROPERTIES(${NAME} PROPERTIES
        INTERFACE_COMPILE_OPTIONS "${TPL_COMPILE_OPTIONS}")
    ENDIF()
    IF(TPL_LINK_OPTIONS)
      SET_TARGET_PROPERTIES(${NAME} PROPERTIES
        INTERFACE_LINK_LIBRARIES "${TPL_LINK_OPTIONS}")
    ENDIF()
  ENDIF()
ENDMACRO()

#
# @MACRO: KOKKOS_FIND_HEADER
#
# Function that finds a particular header. This searches custom paths
# or default system paths depending on options. In constrast to CMake
# default, custom paths are prioritized over system paths. The searched
# order is:
# 1. <NAME>_ROOT variable
# 2. <NAME>_ROOT environment variable
# 3. Kokkos_<NAME>_DIR variable
# 4. Locations in the PATHS option
# 5. Default system paths, if allowed.
#
# Default system paths are allowed if none of options (1)-(4) are specified
# or if default paths are specifically allowed via ALLOW_SYSTEM_PATH_FALLBACK
#
# Usage::
#
#   KOKKOS_FIND_HEADER(
#     <VAR_NAME>
#     <HEADER>
#     <TPL_NAME>
#    [ALLOW_SYSTEM_PATH_FALLBACK]
#    [PATHS path1 [path2 ...]]
#   )
#
#   ``<VAR_NAME>``
#
#   The variable to define with the success or failure of the find
#
#   ``<HEADER>``
#
#   The name of the header to find
#
#   ``<TPL_NAME>``
#
#   The name of the TPL the header corresponds to
#
#   ``[ALLOW_SYSTEM_PATH_FALLBACK]``
#
#   If custom paths are given and the header is not found
#   should we be allowed to search default system paths
#   or error out if not found in given paths
#
#   ``[PATHS path1 [path2 ...]]``
#
#   Custom paths to search for the header
#
MACRO(kokkos_find_header VAR_NAME HEADER TPL_NAME)
  CMAKE_PARSE_ARGUMENTS(TPL
   "ALLOW_SYSTEM_PATH_FALLBACK"
   ""
   "PATHS"
   ${ARGN})

  SET(${VAR_NAME} "${VARNAME}-NOTFOUND")
  SET(HAVE_CUSTOM_PATHS FALSE)

  IF(DEFINED ${TPL_NAME}_ROOT OR
     DEFINED ENV{${TPL_NAME}_ROOT} OR
     DEFINED KOKKOS_${TPL_NAME}_DIR OR
     TPL_PATHS)
    FIND_PATH(${VAR_NAME} ${HEADER}
      PATHS
        ${${TPL_NAME}_ROOT}
        $ENV{${TPL_NAME}_ROOT}
        ${KOKKOS_${TPL_NAME}_DIR}
        ${TPL_PATHS}
      PATH_SUFFIXES include
      NO_DEFAULT_PATH)
    SET(HAVE_CUSTOM_PATHS TRUE)
  ENDIF()

  IF(NOT HAVE_CUSTOM_PATHS OR TPL_ALLOW_SYSTEM_PATH_FALLBACK)
    #No-op if ${VAR_NAME} set by previous call
    FIND_PATH(${VAR_NAME} ${HEADER})
  ENDIF()

ENDMACRO()

#
# @MACRO: KOKKOS_FIND_LIBRARY
#
# Function that find a particular library. This searches custom paths
# or default system paths depending on options. In constrast to CMake
# default, custom paths are prioritized over system paths. The search
# order is:
# 1. <NAME>_ROOT variable
# 2. <NAME>_ROOT environment variable
# 3. Kokkos_<NAME>_DIR variable
# 4. Locations in the PATHS option
# 5. Default system paths, if allowed.
#
# Default system paths are allowed if none of options (1)-(3) are specified
# or if default paths are specifically allowed via ALLOW_SYSTEM_PATH_FALLBACK
#
# Usage::
#
#   KOKKOS_FIND_LIBRARY(
#     <VAR_NAME>
#     <HEADER>
#     <TPL_NAME>
#    [ALLOW_SYSTEM_PATH_FALLBACK]
#    [PATHS path1 [path2 ...]]
#    [SUFFIXES suffix1 [suffix2 ...]]
#   )
#
#   ``<VAR_NAME>``
#
#   The variable to define with the success or failure of the find
#
#   ``<LIBRARY>``
#
#   The name of the library to find (NOT prefixed with -l)
#
#   ``<TPL_NAME>``
#
#   The name of the TPL the library corresponds to
#
#   ``ALLOW_SYSTEM_PATH_FALLBACK``
#
#   If custom paths are given and the library is not found
#   should we be allowed to search default system paths
#   or error out if not found in given paths
#
#   ``PATHS``
#
#   Custom paths to search for the library
#
#   ``SUFFIXES``
#
#   Suffixes appended to PATHS when attempting to locate
#   the library. Defaults to {lib, lib64}.
#
MACRO(kokkos_find_library VAR_NAME LIB TPL_NAME)
  CMAKE_PARSE_ARGUMENTS(TPL
   "ALLOW_SYSTEM_PATH_FALLBACK"
   ""
   "PATHS;SUFFIXES"
   ${ARGN})

  IF(NOT TPL_SUFFIXES)
    SET(TPL_SUFFIXES lib lib64)
  ENDIF()

  SET(${VAR_NAME} "${VARNAME}-NOTFOUND")
  SET(HAVE_CUSTOM_PATHS FALSE)

  IF(DEFINED ${TPL_NAME}_ROOT OR
     DEFINED ENV{${TPL_NAME}_ROOT} OR
     DEFINED KOKKOS_${TPL_NAME}_DIR OR
     TPL_PATHS)
    FIND_LIBRARY(${VAR_NAME} ${LIB}
      PATHS
        ${${TPL_NAME}_ROOT}
        $ENV{${TPL_NAME}_ROOT}
        ${KOKKOS_${TPL_NAME}_DIR}
        ${TPL_PATHS}
      PATH_SUFFIXES
        ${TPL_SUFFIXES}
      NO_DEFAULT_PATH)
    SET(HAVE_CUSTOM_PATHS TRUE)
  ENDIF()

  IF(NOT HAVE_CUSTOM_PATHS OR TPL_ALLOW_SYSTEM_PATH_FALLBACK)
    #No-op if ${VAR_NAME} set by previous call
    FIND_LIBRARY(${VAR_NAME} ${LIB} PATH_SUFFIXES ${TPL_SUFFIXES})
  ENDIF()

ENDMACRO()

#
# @MACRO: KOKKOS_FIND_IMPORTED
#
# Function that finds all libraries and headers needed for the tpl
# and creates an imported target encapsulating all the flags and libraries
#
# Usage::
#
#   KOKKOS_FIND_IMPORTED(
#     <NAME>
#     INTERFACE
#     ALLOW_SYSTEM_PATH_FALLBACK
#     MODULE_NAME <name>
#     IMPORTED_NAME <name>
#     LIBRARY <name>
#     LIBRARIES <name1> <name2> ...
#     LIBRARY_PATHS <path1> <path2> ...
#     LIBRARY_SUFFIXES <suffix1> <suffix2> ...
#     HEADER <name>
#     HEADERS <name1> <name2> ...
#     HEADER_PATHS <path1> <path2> ...
#   )
#
#   ``INTERFACE``
#
#     If specified, this TPL will build an INTERFACE library rather than an
#     IMPORTED target
#
#   ``ALLOW_SYSTEM_PATH_FALLBACK``
#
#     If custom paths are given and the library is not found
#     should we be allowed to search default system paths
#     or error out if not found in given paths.
#
#   ``MODULE_NAME <name>``
#
#     If specified, the name of the enclosing module passed to
#     FIND_PACKAGE(<MODULE_NAME>). Defaults to TPL${NAME} if not
#     given.
#
#   ``IMPORTED_NAME <name>``
#
#     If specified, this gives the name of the target to build.
#     Defaults to Kokkos::<NAME>
#
#   ``LIBRARY <name>``
#
#     If specified, this gives the name of the library to look for.
#     The full path for the library found will be used as IMPORTED_LOCATION
#     for the target created. Thus, this cannot be used for interface libraries.
#
#   ``LIBRARIES <name1> <name2> ...``
#
#     If specified, this gives a list of libraries to find for the package.
#     As opposed to the LIBRARY argument, this can be used with interface
#     libraries. In that case, we directly use the names provided here
#     for linking when creating the new target.
#
#   ``LIBRARY_PATHS <path1> <path2> ...``
#
#     If specified, this gives a list of paths to search for the library.
#     If not given, <NAME>_ROOT will be searched.
#
#   ``LIBRARY_SUFFIXES <suffix1> <suffix2> ...``
#
#     Suffixes appended to LIBRARY_PATHS when attempting to locate
#     libraries. If not given, defaults to {lib, lib64}.
#
#   ``HEADER <name>``
#
#     If specified, this gives the name of a header to to look for
#
#   ``HEADERS <name1> <name2> ...``
#
#     If specified, this gives a list of headers to find for the package
#
#   ``HEADER_PATHS <path1> <path2> ...``
#
#     If specified, this gives a list of paths to search for the headers
#     If not given, <NAME>_ROOT/include and <NAME>_ROOT/include will be searched.
#
MACRO(kokkos_find_imported NAME)
  CMAKE_PARSE_ARGUMENTS(TPL
   "INTERFACE;ALLOW_SYSTEM_PATH_FALLBACK"
   "IMPORTED_NAME;MODULE_NAME;LIBRARY;HEADER"
   "LIBRARIES;LIBRARY_PATHS;LIBRARY_SUFFIXES;HEADERS;HEADER_PATHS"
   ${ARGN})

  IF(NOT TPL_MODULE_NAME)
    SET(TPL_MODULE_NAME TPL${NAME})
  ENDIF()

  IF (TPL_ALLOW_SYSTEM_PATH_FALLBACK)
    SET(ALLOW_PATH_FALLBACK_OPT ALLOW_SYSTEM_PATH_FALLBACK)
  ELSE()
    SET(ALLOW_PATH_FALLBACK_OPT)
  ENDIF()

  IF (NOT TPL_IMPORTED_NAME)
    IF (TPL_INTERFACE)
      SET(TPL_IMPORTED_NAME ${NAME})
    ELSE()
      SET(TPL_IMPORTED_NAME Kokkos::${NAME})
    ENDIF()
  ENDIF()

  IF (NOT TPL_LIBRARY_SUFFIXES)
    SET(TPL_LIBRARY_SUFFIXES lib lib64)
  ENDIF()

  SET(${NAME}_INCLUDE_DIRS)
  IF (TPL_HEADER)
    KOKKOS_FIND_HEADER(${NAME}_INCLUDE_DIRS ${TPL_HEADER} ${NAME} ${ALLOW_PATH_FALLBACK_OPT} PATHS ${TPL_HEADER_PATHS})
  ENDIF()

  FOREACH(HEADER ${TPL_HEADERS})
    KOKKOS_FIND_HEADER(HEADER_FIND_TEMP ${HEADER} ${NAME} ${ALLOW_PATH_FALLBACK_OPT} PATHS ${TPL_HEADER_PATHS})
    IF(HEADER_FIND_TEMP)
      LIST(APPEND ${NAME}_INCLUDE_DIRS ${HEADER_FIND_TEMP})
    ENDIF()
  ENDFOREACH()

  SET(${NAME}_LIBRARY)
  IF(TPL_LIBRARY)
    KOKKOS_FIND_LIBRARY(${NAME}_LIBRARY ${TPL_LIBRARY} ${NAME}
      ${ALLOW_PATH_FALLBACK_OPT}
      PATHS ${TPL_LIBRARY_PATHS}
      SUFFIXES ${TPL_LIBRARY_SUFFIXES})
  ENDIF()

  SET(${NAME}_FOUND_LIBRARIES)
  FOREACH(LIB ${TPL_LIBRARIES})
    KOKKOS_FIND_LIBRARY(${LIB}_LOCATION ${LIB} ${NAME}
      ${ALLOW_PATH_FALLBACK_OPT}
      PATHS ${TPL_LIBRARY_PATHS}
      SUFFIXES ${TPL_LIBRARY_SUFFIXES})
    IF(${LIB}_LOCATION)
      LIST(APPEND ${NAME}_FOUND_LIBRARIES ${${LIB}_LOCATION})
    ELSE()
      SET(${NAME}_FOUND_LIBRARIES ${${LIB}_LOCATION})
      BREAK()
    ENDIF()
  ENDFOREACH()

  INCLUDE(FindPackageHandleStandardArgs)
  #Collect all the variables we need to be valid for
  #find_package to have succeeded
  SET(TPL_VARS_NEEDED)
  IF (TPL_LIBRARY)
    LIST(APPEND TPL_VARS_NEEDED ${NAME}_LIBRARY)
  ENDIF()
  IF(TPL_HEADER)
    LIST(APPEND TPL_VARS_NEEDED ${NAME}_INCLUDE_DIRS)
  ENDIF()
  IF(TPL_LIBRARIES)
    LIST(APPEND TPL_VARS_NEEDED ${NAME}_FOUND_LIBRARIES)
  ENDIF()
  FIND_PACKAGE_HANDLE_STANDARD_ARGS(${TPL_MODULE_NAME} REQUIRED_VARS ${TPL_VARS_NEEDED})

  MARK_AS_ADVANCED(${NAME}_INCLUDE_DIRS ${NAME}_FOUND_LIBRARIES ${NAME}_LIBRARY)

  #this is so much fun on a Cray system
  #/usr/include should never be added as a -isystem include
  #this freaks out the compiler include search order
  IF (KOKKOS_IS_CRAYPE)
    LIST(REMOVE_ITEM ${NAME}_INCLUDE_DIRS "/usr/include")
  ENDIF()

  IF (${TPL_MODULE_NAME}_FOUND)
    SET(IMPORT_TYPE)
    IF (TPL_INTERFACE)
      SET(IMPORT_TYPE "INTERFACE")
      SET(${NAME}_FOUND_LIBRARIES ${TPL_LIBRARIES})
    ENDIF()
    KOKKOS_CREATE_IMPORTED_TPL(${TPL_IMPORTED_NAME}
      ${IMPORT_TYPE}
      INCLUDES "${${NAME}_INCLUDE_DIRS}"
      LIBRARY  "${${NAME}_LIBRARY}"
      LINK_LIBRARIES "${${NAME}_FOUND_LIBRARIES}")
  ENDIF()
ENDMACRO(kokkos_find_imported)

#
# @MACRO: KOKKOS_LINK_TPL()
#
# Function that checks if a third-party library (TPL) has been enabled and
# calls target_link_libraries on the given target
#
# Usage::
#
#   KOKKOS_LINK_TPL(
#     <TARGET>
#     PUBLIC
#     PRIVATE
#     INTERFACE
#     IMPORTED_NAME  <name>
#     <TPL_NAME>
#
#   Checks if Kokkos_ENABLE_<TPL_NAME>=ON and if so links the library
#
#   ``PUBLIC/PRIVATE/INTERFACE``
#
#     Specifies the linkage mode. One of these arguments should be given.
#     This will then invoke target_link_libraries(<TARGET> PUBLIC/PRIVATE/INTERFACE <TPL_NAME>)
#
#   ``IMPORTED_NAME <name>``
#
#     If specified, this gives the exact name of the target to link against
#     target_link_libraries(<TARGET> <IMPORTED_NAME>)
#
FUNCTION(kokkos_link_tpl TARGET)
  CMAKE_PARSE_ARGUMENTS(TPL
   "PUBLIC;PRIVATE;INTERFACE"
   "IMPORTED_NAME"
   ""
   ${ARGN})
  #the name of the TPL
  SET(TPL ${TPL_UNPARSED_ARGUMENTS})
  IF (KOKKOS_HAS_TRILINOS)
    #Do nothing, they will have already been linked
  ELSE()
    IF (NOT TPL_IMPORTED_NAME)
      SET(TPL_IMPORTED_NAME Kokkos::${TPL})
    ENDIF()
    IF (KOKKOS_ENABLE_${TPL})
      IF (TPL_PUBLIC)
        TARGET_LINK_LIBRARIES(${TARGET} PUBLIC ${TPL_IMPORTED_NAME})
      ELSEIF (TPL_PRIVATE)
        TARGET_LINK_LIBRARIES(${TARGET} PRIVATE ${TPL_IMPORTED_NAME})
      ELSEIF (TPL_INTERFACE)
        TARGET_LINK_LIBRARIES(${TARGET} INTERFACE ${TPL_IMPORTED_NAME})
      ELSE()
        TARGET_LINK_LIBRARIES(${TARGET} ${TPL_IMPORTED_NAME})
      ENDIF()
    ENDIF()
  ENDIF()
ENDFUNCTION()

FUNCTION(COMPILER_SPECIFIC_OPTIONS_HELPER)
  SET(COMPILERS NVIDIA NVHPC DEFAULT Cray Intel Clang AppleClang IntelLLVM GNU HIPCC Fujitsu MSVC)
  CMAKE_PARSE_ARGUMENTS(
    PARSE
    "LINK_OPTIONS;COMPILE_OPTIONS;COMPILE_DEFINITIONS;LINK_LIBRARIES"
    "COMPILER_ID"
    "${COMPILERS}"
    ${ARGN})
  IF(PARSE_UNPARSED_ARGUMENTS)
    MESSAGE(SEND_ERROR "'${PARSE_UNPARSED_ARGUMENTS}' argument(s) not recognized when providing compiler specific options")
  ENDIF()

  IF(PARSE_COMPILER_ID)
    SET(COMPILER ${${PARSE_COMPILER_ID}})
  ELSE()
    SET(COMPILER ${KOKKOS_CXX_COMPILER_ID})
  ENDIF()

  SET(COMPILER_SPECIFIC_FLAGS_TMP ${PARSE_DEFAULT})
  FOREACH(COMP ${COMPILERS})
    IF (COMPILER STREQUAL "${COMP}")
      IF (PARSE_${COMPILER})
        IF ("${PARSE_${COMPILER}}" STREQUAL "NO-VALUE-SPECIFIED")
           SET(COMPILER_SPECIFIC_FLAGS_TMP "")
        ELSE()
           SET(COMPILER_SPECIFIC_FLAGS_TMP ${PARSE_${COMPILER}})
        ENDIF()
      ENDIF()
    ENDIF()
  ENDFOREACH()

  IF (PARSE_COMPILE_OPTIONS)
    # The funky logic here is for future handling of argument deduplication
    # If we naively pass multiple -Xcompiler flags to target_compile_options
    # -Xcompiler will get deduplicated and break the build
    IF ("-Xcompiler" IN_LIST COMPILER_SPECIFIC_FLAGS_TMP)
      LIST(REMOVE_ITEM COMPILER_SPECIFIC_FLAGS_TMP "-Xcompiler")
      GLOBAL_APPEND(KOKKOS_XCOMPILER_OPTIONS ${COMPILER_SPECIFIC_FLAGS_TMP})
    ELSE()
      GLOBAL_APPEND(KOKKOS_COMPILE_OPTIONS ${COMPILER_SPECIFIC_FLAGS_TMP})
    ENDIF()
  ENDIF()

  IF (PARSE_LINK_OPTIONS)
    GLOBAL_APPEND(KOKKOS_LINK_OPTIONS ${COMPILER_SPECIFIC_FLAGS_TMP})
  ENDIF()

  IF (PARSE_COMPILE_DEFINITIONS)
    GLOBAL_APPEND(KOKKOS_COMPILE_DEFINITIONS ${COMPILER_SPECIFIC_FLAGS_TMP})
  ENDIF()

  IF (PARSE_LINK_LIBRARIES)
    GLOBAL_APPEND(KOKKOS_LINK_LIBRARIES ${COMPILER_SPECIFIC_FLAGS_TMP})
  ENDIF()
ENDFUNCTION(COMPILER_SPECIFIC_OPTIONS_HELPER)

FUNCTION(COMPILER_SPECIFIC_FLAGS)
  COMPILER_SPECIFIC_OPTIONS_HELPER(${ARGN} COMPILE_OPTIONS LINK_OPTIONS)
ENDFUNCTION(COMPILER_SPECIFIC_FLAGS)

FUNCTION(COMPILER_SPECIFIC_OPTIONS)
  COMPILER_SPECIFIC_OPTIONS_HELPER(${ARGN} COMPILE_OPTIONS)
ENDFUNCTION(COMPILER_SPECIFIC_OPTIONS)

FUNCTION(COMPILER_SPECIFIC_LINK_OPTIONS)
  COMPILER_SPECIFIC_OPTIONS_HELPER(${ARGN} LINK_OPTIONS)
ENDFUNCTION(COMPILER_SPECIFIC_LINK_OPTIONS)

FUNCTION(COMPILER_SPECIFIC_DEFS)
  COMPILER_SPECIFIC_OPTIONS_HELPER(${ARGN} COMPILE_DEFINITIONS)
ENDFUNCTION(COMPILER_SPECIFIC_DEFS)

FUNCTION(COMPILER_SPECIFIC_LIBS)
  COMPILER_SPECIFIC_OPTIONS_HELPER(${ARGN} LINK_LIBRARIES)
ENDFUNCTION(COMPILER_SPECIFIC_LIBS)
# Given a list of the form
#  key1;value1;key2;value2,...
# Create a list of all keys in a variable named ${KEY_LIST_NAME}
# and set the value for each key in a variable ${VAR_PREFIX}key1,...
# kokkos_key_value_map(ARCH ALL_ARCHES key1;value1;key2;value2)
# would produce a list variable ALL_ARCHES=key1;key2
# and individual variables ARCHkey1=value1 and ARCHkey2=value2
MACRO(KOKKOS_KEY_VALUE_MAP VAR_PREFIX KEY_LIST_NAME)
  SET(PARSE_KEY ON)
  SET(${KEY_LIST_NAME})
  FOREACH(ENTRY ${ARGN})
    IF(PARSE_KEY)
      SET(CURRENT_KEY ${ENTRY})
      SET(PARSE_KEY OFF)
      LIST(APPEND ${KEY_LIST_NAME} ${CURRENT_KEY})
    ELSE()
      SET(${VAR_PREFIX}${CURRENT_KEY} ${ENTRY})
      SET(PARSE_KEY ON)
    ENDIF()
  ENDFOREACH()
ENDMACRO()

FUNCTION(KOKKOS_CHECK_DEPRECATED_OPTIONS)
  KOKKOS_KEY_VALUE_MAP(DEPRECATED_MSG_ DEPRECATED_LIST ${ARGN})
  FOREACH(OPTION_SUFFIX ${DEPRECATED_LIST})
    SET(OPTION_NAME Kokkos_${OPTION_SUFFIX})
    SET(OPTION_MESSAGE ${DEPRECATED_MSG_${OPTION_SUFFIX}})
    IF(DEFINED ${OPTION_NAME}) # This variable has been given by the user as on or off
      MESSAGE(SEND_ERROR "Removed option ${OPTION_NAME} has been given with value ${${OPTION_NAME}}. ${OPT_MESSAGE}")
    ENDIF()
  ENDFOREACH()
ENDFUNCTION()

# this function checks whether the current CXX compiler supports building CUDA
FUNCTION(kokkos_cxx_compiler_cuda_test _VAR)
    # don't run this test every time
    IF(DEFINED ${_VAR})
        RETURN()
    ENDIF()

    FILE(WRITE ${PROJECT_BINARY_DIR}/compile_tests/compiles_cuda.cpp
"
#include <cuda.h>
#include <cstdlib>

__global__
void kernel(int sz, double* data)
{
    auto _beg = blockIdx.x * blockDim.x + threadIdx.x;
    for(int i = _beg; i < sz; ++i)
        data[i] += static_cast<double>(i);
}

int main()
{
    double* data = nullptr;
    int blocks = 64;
    int grids = 64;
    auto ret = cudaMalloc(&data, blocks * grids * sizeof(double));
    if(ret != cudaSuccess)
        return EXIT_FAILURE;
    kernel<<<grids, blocks>>>(blocks * grids, data);
    cudaDeviceSynchronize();
    return EXIT_SUCCESS;
}
")

    TRY_COMPILE(_RET
        ${PROJECT_BINARY_DIR}/compile_tests
        SOURCES ${PROJECT_BINARY_DIR}/compile_tests/compiles_cuda.cpp)

    SET(${_VAR} ${_RET} CACHE STRING "CXX compiler supports building CUDA")
ENDFUNCTION()

# this function is provided to easily select which files use nvcc_wrapper:
#
#       GLOBAL      --> all files
#       TARGET      --> all files in a target
#       SOURCE      --> specific source files
#       DIRECTORY   --> all files in directory
#       PROJECT     --> all files/targets in a project/subproject
#
# NOTE: this is VERY DIFFERENT than the version in KokkosConfigCommon.cmake.in.
# This version explicitly uses nvcc_wrapper.
#
FUNCTION(kokkos_compilation)
    # check whether the compiler already supports building CUDA
    KOKKOS_CXX_COMPILER_CUDA_TEST(Kokkos_CXX_COMPILER_COMPILES_CUDA)
    # if CUDA compile test has already been performed, just return
    IF(Kokkos_CXX_COMPILER_COMPILES_CUDA)
        RETURN()
    ENDIF()

    CMAKE_PARSE_ARGUMENTS(COMP "GLOBAL;PROJECT" "" "DIRECTORY;TARGET;SOURCE" ${ARGN})

    # find kokkos_launch_compiler
    FIND_PROGRAM(Kokkos_COMPILE_LAUNCHER
        NAMES           kokkos_launch_compiler
        HINTS           ${PROJECT_SOURCE_DIR}
        PATHS           ${PROJECT_SOURCE_DIR}
        PATH_SUFFIXES   bin)

    IF(NOT Kokkos_COMPILE_LAUNCHER)
        MESSAGE(FATAL_ERROR "Kokkos could not find 'kokkos_launch_compiler'. Please set '-DKokkos_COMPILE_LAUNCHER=/path/to/launcher'")
    ENDIF()

    # find nvcc_wrapper
    FIND_PROGRAM(Kokkos_NVCC_WRAPPER
        NAMES           nvcc_wrapper
        HINTS           ${PROJECT_SOURCE_DIR}
        PATHS           ${PROJECT_SOURCE_DIR}
        PATH_SUFFIXES   bin)

    IF(NOT Kokkos_COMPILE_LAUNCHER)
        MESSAGE(FATAL_ERROR "Kokkos could not find 'nvcc_wrapper'. Please set '-DKokkos_COMPILE_LAUNCHER=/path/to/nvcc_wrapper'")
    ENDIF()

    IF(COMP_GLOBAL)
        # if global, don't bother setting others
        SET_PROPERTY(GLOBAL PROPERTY RULE_LAUNCH_COMPILE "${Kokkos_COMPILE_LAUNCHER} ${Kokkos_NVCC_WRAPPER} ${CMAKE_CXX_COMPILER}")
        SET_PROPERTY(GLOBAL PROPERTY RULE_LAUNCH_LINK "${Kokkos_COMPILE_LAUNCHER} ${Kokkos_NVCC_WRAPPER} ${CMAKE_CXX_COMPILER}")
    ELSE()
        FOREACH(_TYPE PROJECT DIRECTORY TARGET SOURCE)
            # make project/subproject scoping easy, e.g. KokkosCompilation(PROJECT) after project(...)
            IF("${_TYPE}" STREQUAL "PROJECT" AND COMP_${_TYPE})
                LIST(APPEND COMP_DIRECTORY ${PROJECT_SOURCE_DIR})
                UNSET(COMP_${_TYPE})
            ENDIF()
            # set the properties if defined
            IF(COMP_${_TYPE})
                # MESSAGE(STATUS "Using nvcc_wrapper :: ${_TYPE} :: ${COMP_${_TYPE}}")
                SET_PROPERTY(${_TYPE} ${COMP_${_TYPE}} PROPERTY RULE_LAUNCH_COMPILE "${Kokkos_COMPILE_LAUNCHER} ${Kokkos_NVCC_WRAPPER} ${CMAKE_CXX_COMPILER}")
                SET_PROPERTY(${_TYPE} ${COMP_${_TYPE}} PROPERTY RULE_LAUNCH_LINK "${Kokkos_COMPILE_LAUNCHER} ${Kokkos_NVCC_WRAPPER} ${CMAKE_CXX_COMPILER}")
            ENDIF()
        ENDFOREACH()
    ENDIF()
ENDFUNCTION()
## KOKKOS_CONFIG_HEADER - parse the data list which is a list of backend names
##                        and create output config header file...used for
##                        creating dynamic include files based on enabled backends
##
##                        SRC_FILE is input file
##                        TARGET_FILE output file
##                        HEADER_GUARD TEXT used with include header guard
##                        HEADER_PREFIX prefix used with include (i.e. fwd, decl, setup)
##                        DATA_LIST list of backends to include in generated file
FUNCTION(KOKKOS_CONFIG_HEADER SRC_FILE TARGET_FILE HEADER_GUARD HEADER_PREFIX DATA_LIST)
   SET(HEADER_GUARD_TAG "${HEADER_GUARD}_HPP_")
   CONFIGURE_FILE(cmake/${SRC_FILE} ${PROJECT_BINARY_DIR}/temp/${TARGET_FILE}.work COPYONLY)
   FOREACH( BACKEND_NAME ${DATA_LIST} )
   SET(INCLUDE_NEXT_FILE "#include <${HEADER_PREFIX}_${BACKEND_NAME}.hpp>
\@INCLUDE_NEXT_FILE\@")
   CONFIGURE_FILE(${PROJECT_BINARY_DIR}/temp/${TARGET_FILE}.work ${PROJECT_BINARY_DIR}/temp/${TARGET_FILE}.work @ONLY)
   ENDFOREACH()
   SET(INCLUDE_NEXT_FILE "" )
   CONFIGURE_FILE(${PROJECT_BINARY_DIR}/temp/${TARGET_FILE}.work ${TARGET_FILE} @ONLY)
ENDFUNCTION()<|MERGE_RESOLUTION|>--- conflicted
+++ resolved
@@ -6,16 +6,12 @@
 # upper-case version for use within
 
 set(Kokkos_OPTIONS_NOT_TO_EXPORT
-<<<<<<< HEAD
-  Kokkos_ENABLE_TESTS  Kokkos_ENABLE_EXAMPLES)
-=======
   Kokkos_ENABLE_BENCHMARKS
   Kokkos_ENABLE_EXAMPLES
   Kokkos_ENABLE_TESTS
   Kokkos_ENABLE_HEADER_SELF_CONTAINMENT_TESTS
   Kokkos_ENABLE_COMPILER_WARNINGS
 )
->>>>>>> 9e844301
 
 #
 #
