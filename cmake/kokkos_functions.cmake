################################### FUNCTIONS ##################################
# List of functions
#   kokkos_option

# Validate options are given with correct case and define an internal
# upper-case version for use within

#
#
# @FUNCTION: kokkos_deprecated_list
#
# Function that checks if a deprecated list option like Kokkos_ARCH was given.
# This prints an error and prevents configure from completing.
# It attempts to print a helpful message about updating the options for the new CMake.
# Kokkos_${SUFFIX} is the name of the option (like Kokkos_ARCH) being checked.
# Kokkos_${PREFIX}_X is the name of new option to be defined from a list X,Y,Z,...
FUNCTION(kokkos_deprecated_list SUFFIX PREFIX)
  SET(CAMEL_NAME Kokkos_${SUFFIX})
  STRING(TOUPPER ${CAMEL_NAME} UC_NAME)

  #I don't love doing it this way but better to be safe
  FOREACH(opt ${KOKKOS_GIVEN_VARIABLES})
    STRING(TOUPPER ${opt} OPT_UC)
    IF ("${OPT_UC}" STREQUAL "${UC_NAME}")
      STRING(REPLACE "," ";" optlist "${${opt}}")
      SET(ERROR_MSG "Given deprecated option list ${opt}. This must now be given as separate -D options, which assuming you spelled options correctly would be:")
      FOREACH(entry ${optlist})
        STRING(TOUPPER ${entry} ENTRY_UC)
        STRING(APPEND ERROR_MSG "\n  -DKokkos_${PREFIX}_${ENTRY_UC}=ON")
      ENDFOREACH()
      STRING(APPEND ERROR_MSG "\nRemove CMakeCache.txt and re-run. For a list of valid options, refer to BUILD.md or even look at CMakeCache.txt (before deleting it).")
      IF (KOKKOS_HAS_TRILINOS)
        MESSAGE(WARNING ${ERROR_MSG})
        FOREACH(entry ${optlist})
          STRING(TOUPPER ${entry} ENTRY_UC)
          SET(${CAMEL_NAME}_${ENTRY_UC} ON CACHE BOOL "Deprecated Trilinos translation")
        ENDFOREACH()
        UNSET(${opt} CACHE)
      ELSE()
        MESSAGE(SEND_ERROR ${ERROR_MSG})
      ENDIF()
    ENDIF()
  ENDFOREACH()
ENDFUNCTION()

FUNCTION(kokkos_option CAMEL_SUFFIX DEFAULT TYPE DOCSTRING)
  SET(CAMEL_NAME Kokkos_${CAMEL_SUFFIX})
  STRING(TOUPPER ${CAMEL_NAME} UC_NAME)

  LIST(APPEND KOKKOS_OPTION_KEYS ${CAMEL_SUFFIX})
  SET(KOKKOS_OPTION_KEYS ${KOKKOS_OPTION_KEYS} PARENT_SCOPE)
  LIST(APPEND KOKKOS_OPTION_VALUES "${DOCSTRING}")
  SET(KOKKOS_OPTION_VALUES ${KOKKOS_OPTION_VALUES} PARENT_SCOPE)
  LIST(APPEND KOKKOS_OPTION_TYPES ${TYPE})
  SET(KOKKOS_OPTION_TYPES ${KOKKOS_OPTION_TYPES} PARENT_SCOPE)

  # Make sure this appears in the cache with the appropriate DOCSTRING
  SET(${CAMEL_NAME} ${DEFAULT} CACHE ${TYPE} ${DOCSTRING})

  #I don't love doing it this way because it's N^2 in number options, but cest la vie
  FOREACH(opt ${KOKKOS_GIVEN_VARIABLES})
    STRING(TOUPPER ${opt} OPT_UC)
    IF ("${OPT_UC}" STREQUAL "${UC_NAME}")
      IF (NOT "${opt}" STREQUAL "${CAMEL_NAME}")
        IF (KOKKOS_HAS_TRILINOS)
          #Allow this for now if Trilinos... we need to bootstrap our way to integration
          MESSAGE(WARNING "Deprecated option ${opt} found - please change spelling to ${CAMEL_NAME}")
          SET(${CAMEL_NAME} "${${opt}}" CACHE ${TYPE} ${DOCSTRING} FORCE)
          UNSET(${opt} CACHE)
        ELSE()
          MESSAGE(FATAL_ERROR "Matching option found for ${CAMEL_NAME} with the wrong case ${opt}. Please delete your CMakeCache.txt and change option to -D${CAMEL_NAME}=${${opt}}. This is now enforced to avoid hard-to-debug CMake cache inconsistencies.")
        ENDIF()
      ENDIF()
    ENDIF()
  ENDFOREACH()

  #okay, great, we passed the validation test - use the default
  IF (DEFINED ${CAMEL_NAME})
    SET(${UC_NAME} ${${CAMEL_NAME}} PARENT_SCOPE)
  ELSE()
    SET(${UC_NAME} ${DEFAULT} PARENT_SCOPE)
  ENDIF()
ENDFUNCTION()

FUNCTION(kokkos_set_option CAMEL_SUFFIX VALUE)
  LIST(FIND KOKKOS_OPTION_KEYS ${CAMEL_SUFFIX} OPTION_INDEX)
  IF(OPTION_INDEX EQUAL -1)
    MESSAGE(FATAL_ERROR "Couldn't set value for Kokkos_${CAMEL_SUFFIX}")
  ENDIF()
  SET(CAMEL_NAME Kokkos_${CAMEL_SUFFIX})
  STRING(TOUPPER ${CAMEL_NAME} UC_NAME)

  LIST(GET KOKKOS_OPTION_VALUES ${OPTION_INDEX} DOCSTRING)
  LIST(GET KOKKOS_OPTION_TYPES ${OPTION_INDEX} TYPE)
  SET(${CAMEL_NAME} ${VALUE} CACHE ${TYPE} ${DOCSTRING} FORCE)
  MESSAGE(STATUS "Setting ${CAMEL_NAME}=${VALUE}")
  SET(${UC_NAME} ${VALUE} PARENT_SCOPE)
ENDFUNCTION()

FUNCTION(kokkos_append_config_line LINE)
  GLOBAL_APPEND(KOKKOS_TPL_EXPORTS "${LINE}")
ENDFUNCTION()

MACRO(kokkos_export_cmake_tpl NAME)
  #CMake TPLs are located with a call to find_package
  #find_package locates XConfig.cmake files through
  #X_DIR or X_ROOT variables set prior to calling find_package

  #If Kokkos was configured to find the TPL through a _DIR variable
  #make sure thar DIR variable is available to downstream packages
  IF (DEFINED ${NAME}_DIR)
    #The downstream project may override the TPL location that Kokkos used
    #Check if the downstream project chose its own TPL location
    #If not, make the Kokkos found location available
    KOKKOS_APPEND_CONFIG_LINE("IF(NOT DEFINED ${NAME}_DIR)")
    KOKKOS_APPEND_CONFIG_LINE("  SET(${NAME}_DIR  ${${NAME}_DIR})")
    KOKKOS_APPEND_CONFIG_LINE("ENDIF()")
  ENDIF()

  IF (DEFINED ${NAME}_ROOT)
    #The downstream project may override the TPL location that Kokkos used
    #Check if the downstream project chose its own TPL location
    #If not, make the Kokkos found location available
    KOKKOS_APPEND_CONFIG_LINE("IF(NOT DEFINED ${NAME}_ROOT)")
    KOKKOS_APPEND_CONFIG_LINE("  SET(${NAME}_ROOT  ${${NAME}_ROOT})")
    KOKKOS_APPEND_CONFIG_LINE("ENDIF()")
  ENDIF()
  KOKKOS_APPEND_CONFIG_LINE("FIND_DEPENDENCY(${NAME})")
ENDMACRO()

MACRO(kokkos_export_imported_tpl NAME)
  IF (NOT KOKKOS_HAS_TRILINOS)
    GET_TARGET_PROPERTY(LIB_IMPORTED ${NAME} IMPORTED)
    IF (NOT LIB_IMPORTED)
      # This is not an imported target
      # This an interface library that we created
      INSTALL(
        TARGETS ${NAME}
        EXPORT KokkosTargets
        RUNTIME DESTINATION ${CMAKE_INSTALL_BINDIR}
        LIBRARY DESTINATION ${CMAKE_INSTALL_LIBDIR}
        ARCHIVE DESTINATION ${CMAKE_INSTALL_LIBDIR}
      )
    ELSE()
      #make sure this also gets "exported" in the config file
      KOKKOS_APPEND_CONFIG_LINE("IF(NOT TARGET ${NAME})")

      GET_TARGET_PROPERTY(LIB_TYPE ${NAME} TYPE)
      IF (${LIB_TYPE} STREQUAL "INTERFACE_LIBRARY")
        KOKKOS_APPEND_CONFIG_LINE("ADD_LIBRARY(${NAME} INTERFACE IMPORTED)")
        KOKKOS_APPEND_CONFIG_LINE("SET_TARGET_PROPERTIES(${NAME} PROPERTIES")
      ELSE()
        KOKKOS_APPEND_CONFIG_LINE("ADD_LIBRARY(${NAME} UNKNOWN IMPORTED)")
        KOKKOS_APPEND_CONFIG_LINE("SET_TARGET_PROPERTIES(${NAME} PROPERTIES")
        GET_TARGET_PROPERTY(TPL_LIBRARY ${NAME} IMPORTED_LOCATION)
        IF(TPL_LIBRARY)
          KOKKOS_APPEND_CONFIG_LINE("IMPORTED_LOCATION \"${TPL_LIBRARY}\"")
        ENDIF()
      ENDIF()

      GET_TARGET_PROPERTY(TPL_INCLUDES ${NAME} INTERFACE_INCLUDE_DIRECTORIES)
      IF(TPL_INCLUDES)
        KOKKOS_APPEND_CONFIG_LINE("INTERFACE_INCLUDE_DIRECTORIES \"${TPL_INCLUDES}\"")
      ENDIF()

      GET_TARGET_PROPERTY(TPL_COMPILE_OPTIONS ${NAME} INTERFACE_COMPILE_OPTIONS)
      IF(TPL_COMPILE_OPTIONS)
        KOKKOS_APPEND_CONFIG_LINE("INTERFACE_COMPILE_OPTIONS ${TPL_COMPILE_OPTIONS}")
      ENDIF()

      SET(TPL_LINK_OPTIONS)
      GET_TARGET_PROPERTY(TPL_LINK_OPTIONS ${NAME} INTERFACE_LINK_OPTIONS)
      IF(TPL_LINK_OPTIONS)
        KOKKOS_APPEND_CONFIG_LINE("INTERFACE_LINK_OPTIONS ${TPL_LINK_OPTIONS}")
      ENDIF()

      GET_TARGET_PROPERTY(TPL_LINK_LIBRARIES  ${NAME} INTERFACE_LINK_LIBRARIES)
      IF(TPL_LINK_LIBRARIES)
        KOKKOS_APPEND_CONFIG_LINE("INTERFACE_LINK_LIBRARIES \"${TPL_LINK_LIBRARIES}\"")
      ENDIF()
      KOKKOS_APPEND_CONFIG_LINE(")")
      KOKKOS_APPEND_CONFIG_LINE("ENDIF()")
    ENDIF()
  ENDIF()
ENDMACRO()


#
# @MACRO: KOKKOS_IMPORT_TPL()
#
# Function that checks if a third-party library (TPL) has been enabled and calls `find_package`
# to create an imported target encapsulating all the flags and libraries
# needed to use the TPL
#
# Usage::
#
#   KOKKOS_IMPORT_TPL(
#     <NAME>
#     NO_EXPORT
#     INTERFACE
#
#   ``NO_EXPORT``
#
#     If specified, this TPL will not be added to KokkosConfig.cmake as an export
#
#   ``INTERFACE``
#
#     If specified, this TPL will build an INTERFACE library rather than an
#     IMPORTED target
IF (KOKKOS_HAS_TRILINOS)
MACRO(kokkos_import_tpl NAME)
  #do nothing
ENDMACRO()
ELSE()
MACRO(kokkos_import_tpl NAME)
  CMAKE_PARSE_ARGUMENTS(TPL
   "NO_EXPORT;INTERFACE"
   ""
   ""
   ${ARGN})
  IF (TPL_INTERFACE)
    SET(TPL_IMPORTED_NAME ${NAME})
  ELSE()
    SET(TPL_IMPORTED_NAME Kokkos::${NAME})
  ENDIF()

  # Even though this policy gets set in the top-level CMakeLists.txt,
  # I have still been getting errors about ROOT variables being ignored
  # I'm not sure if this is a scope issue - but make sure
  # the policy is set before we do any find_package calls
  CMAKE_POLICY(SET CMP0074 NEW)

  IF (KOKKOS_ENABLE_${NAME})
    #Tack on a TPL here to make sure we avoid using anyone else's find
    FIND_PACKAGE(TPL${NAME} REQUIRED MODULE)
    IF(NOT TARGET ${TPL_IMPORTED_NAME})
      MESSAGE(FATAL_ERROR "Find module succeeded for ${NAME}, but did not produce valid target ${TPL_IMPORTED_NAME}")
    ENDIF()
    IF(NOT TPL_NO_EXPORT)
      KOKKOS_EXPORT_IMPORTED_TPL(${TPL_IMPORTED_NAME})
    ENDIF()
    LIST(APPEND KOKKOS_ENABLED_TPLS ${NAME})
  ENDIF()
ENDMACRO(kokkos_import_tpl)
ENDIF()

MACRO(kokkos_import_cmake_tpl MODULE_NAME)
  kokkos_import_tpl(${MODULE_NAME} ${ARGN} NO_EXPORT)
  CMAKE_PARSE_ARGUMENTS(TPL
   "NO_EXPORT"
   "OPTION_NAME"
   ""
   ${ARGN})

  IF (NOT TPL_OPTION_NAME)
    SET(TPL_OPTION_NAME ${MODULE_NAME})
  ENDIF()

  IF (NOT TPL_NO_EXPORT)
    KOKKOS_EXPORT_CMAKE_TPL(${MODULE_NAME})
  ENDIF()
ENDMACRO()

#
# @MACRO: KOKKOS_CREATE_IMPORTED_TPL()
#
# Function that creates an imported target encapsulating all the flags
# and libraries needed to use the TPL
#
# Usage::
#
#   KOKKOS_CREATE_IMPORTED_TPL(
#     <NAME>
#     INTERFACE
#     LIBRARY <path_to_librarY>
#     LINK_LIBRARIES <lib1> <lib2> ...
#     COMPILE_OPTIONS <opt1> <opt2> ...
#     LINK_OPTIONS <opt1> <opt2> ...
#
#   ``INTERFACE``
#
#     If specified, this TPL will build an INTERFACE library rather than an
#     IMPORTED target
#
#   ``LIBRARY <path_to_library>``
#
#     If specified, this gives the IMPORTED_LOCATION of the library.
#
#   ``LINK_LIBRARIES <lib1> <lib2> ...``
#
#     If specified, this gives a list of dependent libraries that also
#     need to be linked against. Each entry can be a library path or
#     the name of a valid CMake target.
#
#   ``INCLUDES <path1> <path2> ...``
#
#     If specified, this gives a list of directories that must be added
#     to the include path for using this library.
#
#   ``COMPILE_OPTIONS <opt1> <opt2> ...``
#
#     If specified, this gives a list of compiler flags that must be used
#     for using this library.
#
#   ``LINK_OPTIONS <opt1> <opt2> ...``
#
#     If specified, this gives a list of linker flags that must be used
#     for using this library.
MACRO(kokkos_create_imported_tpl NAME)
  CMAKE_PARSE_ARGUMENTS(TPL
   "INTERFACE"
   "LIBRARY"
   "LINK_LIBRARIES;INCLUDES;COMPILE_DEFINITIONS;COMPILE_OPTIONS;LINK_OPTIONS"
   ${ARGN})


  IF (KOKKOS_HAS_TRILINOS)
    #TODO: we need to set a bunch of cache variables here
  ELSEIF (TPL_INTERFACE)
    ADD_LIBRARY(${NAME} INTERFACE)
    #Give this an importy-looking name
    ADD_LIBRARY(Kokkos::${NAME} ALIAS ${NAME})
    IF (TPL_LIBRARY)
      MESSAGE(SEND_ERROR "TPL Interface library ${NAME} should not have an IMPORTED_LOCATION")
    ENDIF()
    #Things have to go in quoted in case we have multiple list entries
    IF(TPL_LINK_LIBRARIES)
      TARGET_LINK_LIBRARIES(${NAME} INTERFACE ${TPL_LINK_LIBRARIES})
    ENDIF()
    IF(TPL_INCLUDES)
      TARGET_INCLUDE_DIRECTORIES(${NAME} INTERFACE ${TPL_INCLUDES})
    ENDIF()
    IF(TPL_COMPILE_DEFINITIONS)
      TARGET_COMPILE_DEFINITIONS(${NAME} INTERFACE ${TPL_COMPILE_DEFINITIONS})
    ENDIF()
    IF(TPL_COMPILE_OPTIONS)
      TARGET_COMPILE_OPTIONS(${NAME} INTERFACE ${TPL_COMPILE_OPTIONS})
    ENDIF()
    IF(TPL_LINK_OPTIONS)
      TARGET_LINK_LIBRARIES(${NAME} INTERFACE ${TPL_LINK_OPTIONS})
    ENDIF()
  ELSE()
    ADD_LIBRARY(${NAME} UNKNOWN IMPORTED)
    IF(TPL_LIBRARY)
      SET_TARGET_PROPERTIES(${NAME} PROPERTIES
        IMPORTED_LOCATION ${TPL_LIBRARY})
    ENDIF()
    #Things have to go in quoted in case we have multiple list entries
    IF(TPL_LINK_LIBRARIES)
      SET_TARGET_PROPERTIES(${NAME} PROPERTIES
        INTERFACE_LINK_LIBRARIES "${TPL_LINK_LIBRARIES}")
    ENDIF()
    IF(TPL_INCLUDES)
      SET_TARGET_PROPERTIES(${NAME} PROPERTIES
        INTERFACE_INCLUDE_DIRECTORIES "${TPL_INCLUDES}")
    ENDIF()
    IF(TPL_COMPILE_DEFINITIONS)
      SET_TARGET_PROPERTIES(${NAME} PROPERTIES
        INTERFACE_COMPILE_DEFINITIONS "${TPL_COMPILE_DEFINITIONS}")
    ENDIF()
    IF(TPL_COMPILE_OPTIONS)
      SET_TARGET_PROPERTIES(${NAME} PROPERTIES
        INTERFACE_COMPILE_OPTIONS "${TPL_COMPILE_OPTIONS}")
    ENDIF()
    IF(TPL_LINK_OPTIONS)
      SET_TARGET_PROPERTIES(${NAME} PROPERTIES
        INTERFACE_LINK_LIBRARIES "${TPL_LINK_OPTIONS}")
    ENDIF()
  ENDIF()
ENDMACRO()

#
# @MACRO: KOKKOS_FIND_HEADER
#
# Function that finds a particular header. This searches custom paths
# or default system paths depending on options. In constrast to CMake
# default, custom paths are prioritized over system paths. The searched
# order is:
# 1. <NAME>_ROOT variable
# 2. <NAME>_ROOT environment variable
# 3. Kokkos_<NAME>_DIR variable
# 4. Locations in the PATHS option
# 5. Default system paths, if allowed.
#
# Default system paths are allowed if none of options (1)-(4) are specified
# or if default paths are specifically allowed via ALLOW_SYSTEM_PATH_FALLBACK
#
# Usage::
#
#   KOKKOS_FIND_HEADER(
#     <VAR_NAME>
#     <HEADER>
#     <TPL_NAME>
#    [ALLOW_SYSTEM_PATH_FALLBACK]
#    [PATHS path1 [path2 ...]]
#   )
#
#   ``<VAR_NAME>``
#
#   The variable to define with the success or failure of the find
#
#   ``<HEADER>``
#
#   The name of the header to find
#
#   ``<TPL_NAME>``
#
#   The name of the TPL the header corresponds to
#
#   ``[ALLOW_SYSTEM_PATH_FALLBACK]``
#
#   If custom paths are given and the header is not found
#   should we be allowed to search default system paths
#   or error out if not found in given paths
#
#   ``[PATHS path1 [path2 ...]]``
#
#   Custom paths to search for the header
#
MACRO(kokkos_find_header VAR_NAME HEADER TPL_NAME)
  CMAKE_PARSE_ARGUMENTS(TPL
   "ALLOW_SYSTEM_PATH_FALLBACK"
   ""
   "PATHS"
   ${ARGN})

  SET(${VAR_NAME} "${VARNAME}-NOTFOUND")
  SET(HAVE_CUSTOM_PATHS FALSE)

  IF(DEFINED ${TPL_NAME}_ROOT OR
     DEFINED ENV{${TPL_NAME}_ROOT} OR
     DEFINED KOKKOS_${TPL_NAME}_DIR OR
     TPL_PATHS)
    FIND_PATH(${VAR_NAME} ${HEADER}
      PATHS
        ${${TPL_NAME}_ROOT}
        $ENV{${TPL_NAME}_ROOT}
        ${KOKKOS_${TPL_NAME}_DIR}
        ${TPL_PATHS}
      PATH_SUFFIXES include
      NO_DEFAULT_PATH)
    SET(HAVE_CUSTOM_PATHS TRUE)
  ENDIF()

  IF(NOT HAVE_CUSTOM_PATHS OR TPL_ALLOW_SYSTEM_PATH_FALLBACK)
    #No-op if ${VAR_NAME} set by previous call
    FIND_PATH(${VAR_NAME} ${HEADER})
  ENDIF()

ENDMACRO()

#
# @MACRO: KOKKOS_FIND_LIBRARY
#
# Function that find a particular library. This searches custom paths
# or default system paths depending on options. In constrast to CMake
# default, custom paths are prioritized over system paths. The search
# order is:
# 1. <NAME>_ROOT variable
# 2. <NAME>_ROOT environment variable
# 3. Kokkos_<NAME>_DIR variable
# 4. Locations in the PATHS option
# 5. Default system paths, if allowed.
#
# Default system paths are allowed if none of options (1)-(3) are specified
# or if default paths are specifically allowed via ALLOW_SYSTEM_PATH_FALLBACK
#
# Usage::
#
#   KOKKOS_FIND_LIBRARY(
#     <VAR_NAME>
#     <HEADER>
#     <TPL_NAME>
#    [ALLOW_SYSTEM_PATH_FALLBACK]
#    [PATHS path1 [path2 ...]]
#    [SUFFIXES suffix1 [suffix2 ...]]
#   )
#
#   ``<VAR_NAME>``
#
#   The variable to define with the success or failure of the find
#
#   ``<LIBRARY>``
#
#   The name of the library to find (NOT prefixed with -l)
#
#   ``<TPL_NAME>``
#
#   The name of the TPL the library corresponds to
#
#   ``ALLOW_SYSTEM_PATH_FALLBACK``
#
#   If custom paths are given and the library is not found
#   should we be allowed to search default system paths
#   or error out if not found in given paths
#
#   ``PATHS``
#
#   Custom paths to search for the library
#
#   ``SUFFIXES``
#
#   Suffixes appended to PATHS when attempting to locate
#   the library. Defaults to {lib, lib64}.
#
MACRO(kokkos_find_library VAR_NAME LIB TPL_NAME)
  CMAKE_PARSE_ARGUMENTS(TPL
   "ALLOW_SYSTEM_PATH_FALLBACK"
   ""
   "PATHS;SUFFIXES"
   ${ARGN})

  IF(NOT TPL_SUFFIXES)
    SET(TPL_SUFFIXES lib lib64)
  ENDIF()

  SET(${VAR_NAME} "${VARNAME}-NOTFOUND")
  SET(HAVE_CUSTOM_PATHS FALSE)

  IF(DEFINED ${TPL_NAME}_ROOT OR
     DEFINED ENV{${TPL_NAME}_ROOT} OR
     DEFINED KOKKOS_${TPL_NAME}_DIR OR
     TPL_PATHS)
    FIND_LIBRARY(${VAR_NAME} ${LIB}
      PATHS
        ${${TPL_NAME}_ROOT}
        $ENV{${TPL_NAME}_ROOT}
        ${KOKKOS_${TPL_NAME}_DIR}
        ${TPL_PATHS}
      PATH_SUFFIXES
        ${TPL_SUFFIXES}
      NO_DEFAULT_PATH)
    SET(HAVE_CUSTOM_PATHS TRUE)
  ENDIF()

  IF(NOT HAVE_CUSTOM_PATHS OR TPL_ALLOW_SYSTEM_PATH_FALLBACK)
    #No-op if ${VAR_NAME} set by previous call
    FIND_LIBRARY(${VAR_NAME} ${LIB} PATH_SUFFIXES ${TPL_SUFFIXES})
  ENDIF()

ENDMACRO()

#
# @MACRO: KOKKOS_FIND_IMPORTED
#
# Function that finds all libraries and headers needed for the tpl
# and creates an imported target encapsulating all the flags and libraries
#
# Usage::
#
#   KOKKOS_FIND_IMPORTED(
#     <NAME>
#     INTERFACE
#     ALLOW_SYSTEM_PATH_FALLBACK
#     MODULE_NAME <name>
#     IMPORTED_NAME <name>
#     LIBRARY <name>
#     LIBRARIES <name1> <name2> ...
#     LIBRARY_PATHS <path1> <path2> ...
#     LIBRARY_SUFFIXES <suffix1> <suffix2> ...
#     HEADER <name>
#     HEADERS <name1> <name2> ...
#     HEADER_PATHS <path1> <path2> ...
#   )
#
#   ``INTERFACE``
#
#     If specified, this TPL will build an INTERFACE library rather than an
#     IMPORTED target
#
#   ``ALLOW_SYSTEM_PATH_FALLBACK``
#
#     If custom paths are given and the library is not found
#     should we be allowed to search default system paths
#     or error out if not found in given paths.
#
#   ``MODULE_NAME <name>``
#
#     If specified, the name of the enclosing module passed to
#     FIND_PACKAGE(<MODULE_NAME>). Defaults to TPL${NAME} if not
#     given.
#
#   ``IMPORTED_NAME <name>``
#
#     If specified, this gives the name of the target to build.
#     Defaults to Kokkos::<NAME>
#
#   ``LIBRARY <name>``
#
#     If specified, this gives the name of the library to look for
#
#   ``LIBRARIES <name1> <name2> ...``
#
#     If specified, this gives a list of libraries to find for the package
#
#   ``LIBRARY_PATHS <path1> <path2> ...``
#
#     If specified, this gives a list of paths to search for the library.
#     If not given, <NAME>_ROOT will be searched.
#
#   ``LIBRARY_SUFFIXES <suffix1> <suffix2> ...``
#
#     Suffixes appended to LIBRARY_PATHS when attempting to locate
#     libraries. If not given, defaults to {lib, lib64}.
#
#   ``HEADER <name>``
#
#     If specified, this gives the name of a header to to look for
#
#   ``HEADERS <name1> <name2> ...``
#
#     If specified, this gives a list of headers to find for the package
#
#   ``HEADER_PATHS <path1> <path2> ...``
#
#     If specified, this gives a list of paths to search for the headers
#     If not given, <NAME>_ROOT/include and <NAME>_ROOT/include will be searched.
#
MACRO(kokkos_find_imported NAME)
  CMAKE_PARSE_ARGUMENTS(TPL
   "INTERFACE;ALLOW_SYSTEM_PATH_FALLBACK"
   "IMPORTED_NAME;MODULE_NAME;LIBRARY;HEADER"
   "LIBRARIES;LIBRARY_PATHS;LIBRARY_SUFFIXES;HEADERS;HEADER_PATHS"
   ${ARGN})

  IF(NOT TPL_MODULE_NAME)
    SET(TPL_MODULE_NAME TPL${NAME})
  ENDIF()

  IF (TPL_ALLOW_SYSTEM_PATH_FALLBACK)
    SET(ALLOW_PATH_FALLBACK_OPT ALLOW_SYSTEM_PATH_FALLBACK)
  ELSE()
    SET(ALLOW_PATH_FALLBACK_OPT)
  ENDIF()

  IF (NOT TPL_IMPORTED_NAME)
    IF (TPL_INTERFACE)
      SET(TPL_IMPORTED_NAME ${NAME})
    ELSE()
      SET(TPL_IMPORTED_NAME Kokkos::${NAME})
    ENDIF()
  ENDIF()

  IF (NOT TPL_LIBRARY_SUFFIXES)
    SET(TPL_LIBRARY_SUFFIXES lib lib64)
  ENDIF()

  SET(${NAME}_INCLUDE_DIRS)
  IF (TPL_HEADER)
    KOKKOS_FIND_HEADER(${NAME}_INCLUDE_DIRS ${TPL_HEADER} ${NAME} ${ALLOW_PATH_FALLBACK_OPT} PATHS ${TPL_HEADER_PATHS})
  ENDIF()

  FOREACH(HEADER ${TPL_HEADERS})
    KOKKOS_FIND_HEADER(HEADER_FIND_TEMP ${HEADER} ${NAME} ${ALLOW_PATH_FALLBACK_OPT} PATHS ${TPL_HEADER_PATHS})
    IF(HEADER_FIND_TEMP)
      LIST(APPEND ${NAME}_INCLUDE_DIRS ${HEADER_FIND_TEMP})
    ENDIF()
  ENDFOREACH()

  SET(${NAME}_LIBRARY)
  IF(TPL_LIBRARY)
    KOKKOS_FIND_LIBRARY(${NAME}_LIBRARY ${TPL_LIBRARY} ${NAME}
      ${ALLOW_PATH_FALLBACK_OPT}
      PATHS ${TPL_LIBRARY_PATHS}
      SUFFIXES ${TPL_LIBRARY_SUFFIXES})
  ENDIF()

  SET(${NAME}_FOUND_LIBRARIES)
  FOREACH(LIB ${TPL_LIBRARIES})
    KOKKOS_FIND_LIBRARY(${LIB}_LOCATION ${LIB} ${NAME}
      ${ALLOW_PATH_FALLBACK_OPT}
      PATHS ${TPL_LIBRARY_PATHS}
      SUFFIXES ${TPL_LIBRARY_SUFFIXES})
    IF(${LIB}_LOCATION)
      LIST(APPEND ${NAME}_FOUND_LIBRARIES ${${LIB}_LOCATION})
    ELSE()
      SET(${NAME}_FOUND_LIBRARIES ${${LIB}_LOCATION})
      BREAK()
    ENDIF()
  ENDFOREACH()

  INCLUDE(FindPackageHandleStandardArgs)
  #Collect all the variables we need to be valid for
  #find_package to have succeeded
  SET(TPL_VARS_NEEDED)
  IF (TPL_LIBRARY)
    LIST(APPEND TPL_VARS_NEEDED ${NAME}_LIBRARY)
  ENDIF()
  IF(TPL_HEADER)
    LIST(APPEND TPL_VARS_NEEDED ${NAME}_INCLUDE_DIRS)
  ENDIF()
  IF(TPL_LIBRARIES)
    LIST(APPEND TPL_VARS_NEEDED ${NAME}_FOUND_LIBRARIES)
  ENDIF()
  FIND_PACKAGE_HANDLE_STANDARD_ARGS(${TPL_MODULE_NAME} REQUIRED_VARS ${TPL_VARS_NEEDED})

  MARK_AS_ADVANCED(${NAME}_INCLUDE_DIRS ${NAME}_FOUND_LIBRARIES ${NAME}_LIBRARY)

  #this is so much fun on a Cray system
  #/usr/include should never be added as a -isystem include
  #this freaks out the compiler include search order
  IF (KOKKOS_IS_CRAYPE)
    LIST(REMOVE_ITEM ${NAME}_INCLUDE_DIRS "/usr/include")
  ENDIF()

  IF (${TPL_MODULE_NAME}_FOUND)
    SET(IMPORT_TYPE)
    IF (TPL_INTERFACE)
      SET(IMPORT_TYPE "INTERFACE")
    ENDIF()
    KOKKOS_CREATE_IMPORTED_TPL(${TPL_IMPORTED_NAME}
      ${IMPORT_TYPE}
      INCLUDES "${${NAME}_INCLUDE_DIRS}"
      LIBRARY  "${${NAME}_LIBRARY}"
      LINK_LIBRARIES "${${NAME}_FOUND_LIBRARIES}")
  ENDIF()
ENDMACRO(kokkos_find_imported)

#
# @MACRO: KOKKOS_LINK_TPL()
#
# Function that checks if a third-party library (TPL) has been enabled and
# calls target_link_libraries on the given target
#
# Usage::
#
#   KOKKOS_LINK_TPL(
#     <TARGET>
#     PUBLIC
#     PRIVATE
#     INTERFACE
#     IMPORTED_NAME  <name>
#     <TPL_NAME>
#
#   Checks if Kokkos_ENABLE_<TPL_NAME>=ON and if so links the library
#
#   ``PUBLIC/PRIVATE/INTERFACE``
#
#     Specifies the linkage mode. One of these arguments should be given.
#     This will then invoke target_link_libraries(<TARGET> PUBLIC/PRIVATE/INTERFACE <TPL_NAME>)
#
#   ``IMPORTED_NAME <name>``
#
#     If specified, this gives the exact name of the target to link against
#     target_link_libraries(<TARGET> <IMPORTED_NAME>)
#
FUNCTION(kokkos_link_tpl TARGET)
  CMAKE_PARSE_ARGUMENTS(TPL
   "PUBLIC;PRIVATE;INTERFACE"
   "IMPORTED_NAME"
   ""
   ${ARGN})
  #the name of the TPL
  SET(TPL ${TPL_UNPARSED_ARGUMENTS})
  IF (KOKKOS_HAS_TRILINOS)
    #Do nothing, they will have already been linked
  ELSE()
    IF (NOT TPL_IMPORTED_NAME)
      SET(TPL_IMPORTED_NAME Kokkos::${TPL})
    ENDIF()
    IF (KOKKOS_ENABLE_${TPL})
      IF (TPL_PUBLIC)
        TARGET_LINK_LIBRARIES(${TARGET} PUBLIC ${TPL_IMPORTED_NAME})
      ELSEIF (TPL_PRIVATE)
        TARGET_LINK_LIBRARIES(${TARGET} PRIVATE ${TPL_IMPORTED_NAME})
      ELSEIF (TPL_INTERFACE)
        TARGET_LINK_LIBRARIES(${TARGET} INTERFACE ${TPL_IMPORTED_NAME})
      ELSE()
        TARGET_LINK_LIBRARIES(${TARGET} ${TPL_IMPORTED_NAME})
      ENDIF()
    ENDIF()
  ENDIF()
ENDFUNCTION()

FUNCTION(COMPILER_SPECIFIC_OPTIONS_HELPER)
<<<<<<< HEAD
  SET(COMPILERS NVIDIA PGI XL DEFAULT Cray Intel Clang AppleClang IntelLLVM GNU HIPCC Fujitsu)
=======
  SET(COMPILERS NVIDIA NVHPC XL XLClang DEFAULT Cray Intel Clang AppleClang IntelLLVM GNU HIPCC Fujitsu)
>>>>>>> 5ef8603f
  CMAKE_PARSE_ARGUMENTS(
    PARSE
    "LINK_OPTIONS;COMPILE_OPTIONS;COMPILE_DEFINITIONS;LINK_LIBRARIES"
    "COMPILER_ID"
    "${COMPILERS}"
    ${ARGN})
  IF(PARSE_UNPARSED_ARGUMENTS)
    MESSAGE(SEND_ERROR "'${PARSE_UNPARSED_ARGUMENTS}' argument(s) not recognized when providing compiler specific options")
  ENDIF()

  IF(PARSE_COMPILER_ID)
    SET(COMPILER ${${PARSE_COMPILER_ID}})
  ELSE()
    SET(COMPILER ${KOKKOS_CXX_COMPILER_ID})
  ENDIF()

  SET(COMPILER_SPECIFIC_FLAGS_TMP)
  FOREACH(COMP ${COMPILERS})
    IF (COMPILER STREQUAL "${COMP}")
      IF (PARSE_${COMPILER})
        IF (NOT "${PARSE_${COMPILER}}" STREQUAL "NO-VALUE-SPECIFIED")
           SET(COMPILER_SPECIFIC_FLAGS_TMP ${PARSE_${COMPILER}})
        ENDIF()
      ELSEIF(PARSE_DEFAULT)
        SET(COMPILER_SPECIFIC_FLAGS_TMP ${PARSE_DEFAULT})
      ENDIF()
    ENDIF()
  ENDFOREACH()

  IF (PARSE_COMPILE_OPTIONS)
    # The funky logic here is for future handling of argument deduplication
    # If we naively pass multiple -Xcompiler flags to target_compile_options
    # -Xcompiler will get deduplicated and break the build
    IF ("-Xcompiler" IN_LIST COMPILER_SPECIFIC_FLAGS_TMP)
      LIST(REMOVE_ITEM COMPILER_SPECIFIC_FLAGS_TMP "-Xcompiler")
      GLOBAL_APPEND(KOKKOS_XCOMPILER_OPTIONS ${COMPILER_SPECIFIC_FLAGS_TMP})
    ELSE()
      GLOBAL_APPEND(KOKKOS_COMPILE_OPTIONS ${COMPILER_SPECIFIC_FLAGS_TMP})
    ENDIF()
  ENDIF()

  IF (PARSE_LINK_OPTIONS)
    GLOBAL_APPEND(KOKKOS_LINK_OPTIONS ${COMPILER_SPECIFIC_FLAGS_TMP})
  ENDIF()

  IF (PARSE_COMPILE_DEFINITIONS)
    GLOBAL_APPEND(KOKKOS_COMPILE_DEFINITIONS ${COMPILER_SPECIFIC_FLAGS_TMP})
  ENDIF()

  IF (PARSE_LINK_LIBRARIES)
    GLOBAL_APPEND(KOKKOS_LINK_LIBRARIES ${COMPILER_SPECIFIC_FLAGS_TMP})
  ENDIF()
ENDFUNCTION(COMPILER_SPECIFIC_OPTIONS_HELPER)

FUNCTION(COMPILER_SPECIFIC_FLAGS)
  COMPILER_SPECIFIC_OPTIONS_HELPER(${ARGN} COMPILE_OPTIONS LINK_OPTIONS)
ENDFUNCTION(COMPILER_SPECIFIC_FLAGS)

FUNCTION(COMPILER_SPECIFIC_OPTIONS)
  COMPILER_SPECIFIC_OPTIONS_HELPER(${ARGN} COMPILE_OPTIONS)
ENDFUNCTION(COMPILER_SPECIFIC_OPTIONS)

FUNCTION(COMPILER_SPECIFIC_LINK_OPTIONS)
  COMPILER_SPECIFIC_OPTIONS_HELPER(${ARGN} LINK_OPTIONS)
ENDFUNCTION(COMPILER_SPECIFIC_LINK_OPTIONS)

FUNCTION(COMPILER_SPECIFIC_DEFS)
  COMPILER_SPECIFIC_OPTIONS_HELPER(${ARGN} COMPILE_DEFINITIONS)
ENDFUNCTION(COMPILER_SPECIFIC_DEFS)

FUNCTION(COMPILER_SPECIFIC_LIBS)
  COMPILER_SPECIFIC_OPTIONS_HELPER(${ARGN} LINK_LIBRARIES)
ENDFUNCTION(COMPILER_SPECIFIC_LIBS)
# Given a list of the form
#  key1;value1;key2;value2,...
# Create a list of all keys in a variable named ${KEY_LIST_NAME}
# and set the value for each key in a variable ${VAR_PREFIX}key1,...
# kokkos_key_value_map(ARCH ALL_ARCHES key1;value1;key2;value2)
# would produce a list variable ALL_ARCHES=key1;key2
# and individual variables ARCHkey1=value1 and ARCHkey2=value2
MACRO(KOKKOS_KEY_VALUE_MAP VAR_PREFIX KEY_LIST_NAME)
  SET(PARSE_KEY ON)
  SET(${KEY_LIST_NAME})
  FOREACH(ENTRY ${ARGN})
    IF(PARSE_KEY)
      SET(CURRENT_KEY ${ENTRY})
      SET(PARSE_KEY OFF)
      LIST(APPEND ${KEY_LIST_NAME} ${CURRENT_KEY})
    ELSE()
      SET(${VAR_PREFIX}${CURRENT_KEY} ${ENTRY})
      SET(PARSE_KEY ON)
    ENDIF()
  ENDFOREACH()
ENDMACRO()

FUNCTION(KOKKOS_CHECK_DEPRECATED_OPTIONS)
  KOKKOS_KEY_VALUE_MAP(DEPRECATED_MSG_ DEPRECATED_LIST ${ARGN})
  FOREACH(OPTION_SUFFIX ${DEPRECATED_LIST})
    SET(OPTION_NAME Kokkos_${OPTION_SUFFIX})
    SET(OPTION_MESSAGE ${DEPRECATED_MSG_${OPTION_SUFFIX}})
    IF(DEFINED ${OPTION_NAME}) # This variable has been given by the user as on or off
      MESSAGE(SEND_ERROR "Removed option ${OPTION_NAME} has been given with value ${${OPTION_NAME}}. ${OPT_MESSAGE}")
    ENDIF()
  ENDFOREACH()
ENDFUNCTION()

# this function checks whether the current CXX compiler supports building CUDA
FUNCTION(kokkos_cxx_compiler_cuda_test _VAR)
    # don't run this test every time
    IF(DEFINED ${_VAR})
        RETURN()
    ENDIF()

    FILE(WRITE ${PROJECT_BINARY_DIR}/compile_tests/compiles_cuda.cpp
"
#include <cuda.h>
#include <cstdlib>

__global__
void kernel(int sz, double* data)
{
    auto _beg = blockIdx.x * blockDim.x + threadIdx.x;
    for(int i = _beg; i < sz; ++i)
        data[i] += static_cast<double>(i);
}

int main()
{
    double* data = nullptr;
    int blocks = 64;
    int grids = 64;
    auto ret = cudaMalloc(&data, blocks * grids * sizeof(double));
    if(ret != cudaSuccess)
        return EXIT_FAILURE;
    kernel<<<grids, blocks>>>(blocks * grids, data);
    cudaDeviceSynchronize();
    return EXIT_SUCCESS;
}
")

    TRY_COMPILE(_RET
        ${PROJECT_BINARY_DIR}/compile_tests
        SOURCES ${PROJECT_BINARY_DIR}/compile_tests/compiles_cuda.cpp)

    SET(${_VAR} ${_RET} CACHE STRING "CXX compiler supports building CUDA")
ENDFUNCTION()

# this function is provided to easily select which files use nvcc_wrapper:
#
#       GLOBAL      --> all files
#       TARGET      --> all files in a target
#       SOURCE      --> specific source files
#       DIRECTORY   --> all files in directory
#       PROJECT     --> all files/targets in a project/subproject
#
# NOTE: this is VERY DIFFERENT than the version in KokkosConfigCommon.cmake.in.
# This version explicitly uses nvcc_wrapper.
#
FUNCTION(kokkos_compilation)
    # check whether the compiler already supports building CUDA
    KOKKOS_CXX_COMPILER_CUDA_TEST(Kokkos_CXX_COMPILER_COMPILES_CUDA)
    # if CUDA compile test has already been performed, just return
    IF(Kokkos_CXX_COMPILER_COMPILES_CUDA)
        RETURN()
    ENDIF()

    CMAKE_PARSE_ARGUMENTS(COMP "GLOBAL;PROJECT" "" "DIRECTORY;TARGET;SOURCE" ${ARGN})

    # find kokkos_launch_compiler
    FIND_PROGRAM(Kokkos_COMPILE_LAUNCHER
        NAMES           kokkos_launch_compiler
        HINTS           ${PROJECT_SOURCE_DIR}
        PATHS           ${PROJECT_SOURCE_DIR}
        PATH_SUFFIXES   bin)

    IF(NOT Kokkos_COMPILE_LAUNCHER)
        MESSAGE(FATAL_ERROR "Kokkos could not find 'kokkos_launch_compiler'. Please set '-DKokkos_COMPILE_LAUNCHER=/path/to/launcher'")
    ENDIF()

    # find nvcc_wrapper
    FIND_PROGRAM(Kokkos_NVCC_WRAPPER
        NAMES           nvcc_wrapper
        HINTS           ${PROJECT_SOURCE_DIR}
        PATHS           ${PROJECT_SOURCE_DIR}
        PATH_SUFFIXES   bin)

    IF(NOT Kokkos_COMPILE_LAUNCHER)
        MESSAGE(FATAL_ERROR "Kokkos could not find 'nvcc_wrapper'. Please set '-DKokkos_COMPILE_LAUNCHER=/path/to/nvcc_wrapper'")
    ENDIF()

    IF(COMP_GLOBAL)
        # if global, don't bother setting others
        SET_PROPERTY(GLOBAL PROPERTY RULE_LAUNCH_COMPILE "${Kokkos_COMPILE_LAUNCHER} ${Kokkos_NVCC_WRAPPER} ${CMAKE_CXX_COMPILER}")
        SET_PROPERTY(GLOBAL PROPERTY RULE_LAUNCH_LINK "${Kokkos_COMPILE_LAUNCHER} ${Kokkos_NVCC_WRAPPER} ${CMAKE_CXX_COMPILER}")
    ELSE()
        FOREACH(_TYPE PROJECT DIRECTORY TARGET SOURCE)
            # make project/subproject scoping easy, e.g. KokkosCompilation(PROJECT) after project(...)
            IF("${_TYPE}" STREQUAL "PROJECT" AND COMP_${_TYPE})
                LIST(APPEND COMP_DIRECTORY ${PROJECT_SOURCE_DIR})
                UNSET(COMP_${_TYPE})
            ENDIF()
            # set the properties if defined
            IF(COMP_${_TYPE})
                # MESSAGE(STATUS "Using nvcc_wrapper :: ${_TYPE} :: ${COMP_${_TYPE}}")
                SET_PROPERTY(${_TYPE} ${COMP_${_TYPE}} PROPERTY RULE_LAUNCH_COMPILE "${Kokkos_COMPILE_LAUNCHER} ${Kokkos_NVCC_WRAPPER} ${CMAKE_CXX_COMPILER}")
                SET_PROPERTY(${_TYPE} ${COMP_${_TYPE}} PROPERTY RULE_LAUNCH_LINK "${Kokkos_COMPILE_LAUNCHER} ${Kokkos_NVCC_WRAPPER} ${CMAKE_CXX_COMPILER}")
            ENDIF()
        ENDFOREACH()
    ENDIF()
ENDFUNCTION()
## KOKKOS_CONFIG_HEADER - parse the data list which is a list of backend names
##                        and create output config header file...used for
##                        creating dynamic include files based on enabled backends
##
##                        SRC_FILE is input file
##                        TARGET_FILE output file
##                        HEADER_GUARD TEXT used with include header guard
##                        HEADER_PREFIX prefix used with include (i.e. fwd, decl, setup)
##                        DATA_LIST list of backends to include in generated file
FUNCTION(KOKKOS_CONFIG_HEADER SRC_FILE TARGET_FILE HEADER_GUARD HEADER_PREFIX DATA_LIST)
   SET(HEADER_GUARD_TAG "${HEADER_GUARD}_HPP_")
   CONFIGURE_FILE(cmake/${SRC_FILE} ${PROJECT_BINARY_DIR}/temp/${TARGET_FILE}.work COPYONLY)
   FOREACH( BACKEND_NAME ${DATA_LIST} )
   SET(INCLUDE_NEXT_FILE "#include <${HEADER_PREFIX}_${BACKEND_NAME}.hpp>
\@INCLUDE_NEXT_FILE\@")
   CONFIGURE_FILE(${PROJECT_BINARY_DIR}/temp/${TARGET_FILE}.work ${PROJECT_BINARY_DIR}/temp/${TARGET_FILE}.work @ONLY)
   ENDFOREACH()
   SET(INCLUDE_NEXT_FILE "" )
   CONFIGURE_FILE(${PROJECT_BINARY_DIR}/temp/${TARGET_FILE}.work ${TARGET_FILE} @ONLY)
ENDFUNCTION()<|MERGE_RESOLUTION|>--- conflicted
+++ resolved
@@ -773,11 +773,7 @@
 ENDFUNCTION()
 
 FUNCTION(COMPILER_SPECIFIC_OPTIONS_HELPER)
-<<<<<<< HEAD
-  SET(COMPILERS NVIDIA PGI XL DEFAULT Cray Intel Clang AppleClang IntelLLVM GNU HIPCC Fujitsu)
-=======
   SET(COMPILERS NVIDIA NVHPC XL XLClang DEFAULT Cray Intel Clang AppleClang IntelLLVM GNU HIPCC Fujitsu)
->>>>>>> 5ef8603f
   CMAKE_PARSE_ARGUMENTS(
     PARSE
     "LINK_OPTIONS;COMPILE_OPTIONS;COMPILE_DEFINITIONS;LINK_LIBRARIES"
