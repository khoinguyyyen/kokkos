
FUNCTION(KOKKOS_ARCH_OPTION SUFFIX DEV_TYPE DESCRIPTION)
  #all optimizations off by default
  KOKKOS_OPTION(ARCH_${SUFFIX} OFF BOOL "Optimize for ${DESCRIPTION} (${DEV_TYPE})")
  SET(KOKKOS_ARCH_${SUFFIX} ${KOKKOS_ARCH_${SUFFIX}} PARENT_SCOPE)
  SET(KOKKOS_OPTION_KEYS ${KOKKOS_OPTION_KEYS} PARENT_SCOPE)
  SET(KOKKOS_OPTION_VALUES ${KOKKOS_OPTION_VALUES} PARENT_SCOPE)
  SET(KOKKOS_OPTION_TYPES ${KOKKOS_OPTION_TYPES} PARENT_SCOPE)
  IF(KOKKOS_ARCH_${SUFFIX})
    LIST(APPEND KOKKOS_ENABLED_ARCH_LIST ${SUFFIX})
    SET(KOKKOS_ENABLED_ARCH_LIST ${KOKKOS_ENABLED_ARCH_LIST} PARENT_SCOPE)
  ENDIF()
ENDFUNCTION()


# Make sure devices and compiler ID are done
KOKKOS_CFG_DEPENDS(ARCH COMPILER_ID)
KOKKOS_CFG_DEPENDS(ARCH DEVICES)
KOKKOS_CFG_DEPENDS(ARCH OPTIONS)

KOKKOS_CHECK_DEPRECATED_OPTIONS(
  ARCH_EPYC   "Please replace EPYC with ZEN or ZEN2, depending on your platform"
  ARCH_RYZEN  "Please replace RYZEN with ZEN or ZEN2, depending on your platform"
)

#-------------------------------------------------------------------------------
# List of possible host architectures.
#-------------------------------------------------------------------------------
SET(KOKKOS_ARCH_LIST)


KOKKOS_DEPRECATED_LIST(ARCH ARCH)
KOKKOS_ARCH_OPTION(AMDAVX          HOST "AMD chip")
KOKKOS_ARCH_OPTION(ARMV80          HOST "ARMv8.0 Compatible CPU")
KOKKOS_ARCH_OPTION(ARMV81          HOST "ARMv8.1 Compatible CPU")
KOKKOS_ARCH_OPTION(ARMV8_THUNDERX  HOST "ARMv8 Cavium ThunderX CPU")
KOKKOS_ARCH_OPTION(ARMV8_THUNDERX2 HOST "ARMv8 Cavium ThunderX2 CPU")
KOKKOS_ARCH_OPTION(A64FX           HOST "ARMv8.2 with SVE Support")
KOKKOS_ARCH_OPTION(WSM             HOST "Intel Westmere CPU")
KOKKOS_ARCH_OPTION(SNB             HOST "Intel Sandy/Ivy Bridge CPUs")
KOKKOS_ARCH_OPTION(HSW             HOST "Intel Haswell CPUs")
KOKKOS_ARCH_OPTION(BDW             HOST "Intel Broadwell Xeon E-class CPUs")
KOKKOS_ARCH_OPTION(SKX             HOST "Intel Sky Lake Xeon E-class HPC CPUs (AVX512)")
KOKKOS_ARCH_OPTION(KNC             HOST "Intel Knights Corner Xeon Phi")
KOKKOS_ARCH_OPTION(KNL             HOST "Intel Knights Landing Xeon Phi")
KOKKOS_ARCH_OPTION(BGQ             HOST "IBM Blue Gene Q")
KOKKOS_ARCH_OPTION(POWER7          HOST "IBM POWER7 CPUs")
KOKKOS_ARCH_OPTION(POWER8          HOST "IBM POWER8 CPUs")
KOKKOS_ARCH_OPTION(POWER9          HOST "IBM POWER9 CPUs")
KOKKOS_ARCH_OPTION(KEPLER30        GPU  "NVIDIA Kepler generation CC 3.0")
KOKKOS_ARCH_OPTION(KEPLER32        GPU  "NVIDIA Kepler generation CC 3.2")
KOKKOS_ARCH_OPTION(KEPLER35        GPU  "NVIDIA Kepler generation CC 3.5")
KOKKOS_ARCH_OPTION(KEPLER37        GPU  "NVIDIA Kepler generation CC 3.7")
KOKKOS_ARCH_OPTION(MAXWELL50       GPU  "NVIDIA Maxwell generation CC 5.0")
KOKKOS_ARCH_OPTION(MAXWELL52       GPU  "NVIDIA Maxwell generation CC 5.2")
KOKKOS_ARCH_OPTION(MAXWELL53       GPU  "NVIDIA Maxwell generation CC 5.3")
KOKKOS_ARCH_OPTION(PASCAL60        GPU  "NVIDIA Pascal generation CC 6.0")
KOKKOS_ARCH_OPTION(PASCAL61        GPU  "NVIDIA Pascal generation CC 6.1")
KOKKOS_ARCH_OPTION(VOLTA70         GPU  "NVIDIA Volta generation CC 7.0")
KOKKOS_ARCH_OPTION(VOLTA72         GPU  "NVIDIA Volta generation CC 7.2")
KOKKOS_ARCH_OPTION(TURING75        GPU  "NVIDIA Turing generation CC 7.5")
KOKKOS_ARCH_OPTION(AMPERE80        GPU  "NVIDIA Ampere generation CC 8.0")
KOKKOS_ARCH_OPTION(AMPERE86        GPU  "NVIDIA Ampere generation CC 8.6")
KOKKOS_ARCH_OPTION(ZEN             HOST "AMD Zen architecture")
KOKKOS_ARCH_OPTION(ZEN2            HOST "AMD Zen2 architecture")
KOKKOS_ARCH_OPTION(ZEN3            HOST "AMD Zen3 architecture")
KOKKOS_ARCH_OPTION(VEGA900         GPU  "AMD GPU MI25 GFX900")
KOKKOS_ARCH_OPTION(VEGA906         GPU  "AMD GPU MI50/MI60 GFX906")
KOKKOS_ARCH_OPTION(VEGA908         GPU  "AMD GPU MI100 GFX908")
<<<<<<< HEAD
KOKKOS_ARCH_OPTION(VEGA90A         GPU  "" )
=======
KOKKOS_ARCH_OPTION(VEGA90A         GPU  "AMD GPU MI200 GFX90A")
>>>>>>> c838bdcf
KOKKOS_ARCH_OPTION(INTEL_GEN       GPU  "Intel GPUs Gen9+")
KOKKOS_ARCH_OPTION(INTEL_DG1       GPU  "Intel Iris XeMAX GPU")
KOKKOS_ARCH_OPTION(INTEL_GEN9      GPU  "Intel GPU Gen9")
KOKKOS_ARCH_OPTION(INTEL_GEN11     GPU  "Intel GPU Gen11")
KOKKOS_ARCH_OPTION(INTEL_GEN12LP   GPU  "Intel GPU Gen12LP")
KOKKOS_ARCH_OPTION(INTEL_XEHP      GPU  "Intel GPU Xe-HP")


IF(KOKKOS_ENABLE_COMPILER_WARNINGS)
  SET(COMMON_WARNINGS
    "-Wall" "-Wunused-parameter" "-Wshadow" "-pedantic"
    "-Wsign-compare" "-Wtype-limits" "-Wuninitialized")

  # NOTE KOKKOS_ prefixed variable (all uppercase) is not set yet because TPLs are processed after ARCH
  IF(Kokkos_ENABLE_LIBQUADMATH)
    # warning: non-standard suffix on floating constant [-Wpedantic]
    LIST(REMOVE_ITEM COMMON_WARNINGS "-pedantic")
  ENDIF()

  # OpenMPTarget compilers give erroneous warnings about sign comparison in loops
  IF(KOKKOS_ENABLE_OPENMPTARGET)
    LIST(REMOVE_ITEM COMMON_WARNINGS "-Wsign-compare")
  ENDIF()

  SET(GNU_WARNINGS "-Wempty-body" "-Wclobbered" "-Wignored-qualifiers"
    ${COMMON_WARNINGS})

  COMPILER_SPECIFIC_FLAGS(
    COMPILER_ID CMAKE_CXX_COMPILER_ID
    NVHPC       NO-VALUE-SPECIFIED
    GNU         ${GNU_WARNINGS}
    DEFAULT     ${COMMON_WARNINGS}
  )
ENDIF()


#------------------------------- KOKKOS_CUDA_OPTIONS ---------------------------
#clear anything that might be in the cache
GLOBAL_SET(KOKKOS_CUDA_OPTIONS)
# Construct the Makefile options
IF (KOKKOS_ENABLE_CUDA_LAMBDA)
  IF(KOKKOS_CXX_COMPILER_ID STREQUAL NVIDIA)
    GLOBAL_APPEND(KOKKOS_CUDA_OPTIONS "-expt-extended-lambda")
    IF(KOKKOS_COMPILER_CUDA_VERSION GREATER_EQUAL 110)
      GLOBAL_APPEND(KOKKOS_CUDA_OPTIONS "-Wext-lambda-captures-this")
    ENDIF()
  ENDIF()
ENDIF()

IF (KOKKOS_ENABLE_CUDA_CONSTEXPR)
  IF(KOKKOS_CXX_COMPILER_ID STREQUAL NVIDIA)
    GLOBAL_APPEND(KOKKOS_CUDA_OPTIONS "-expt-relaxed-constexpr")
  ENDIF()
ENDIF()

IF (KOKKOS_CXX_COMPILER_ID STREQUAL Clang)
  SET(CUDA_ARCH_FLAG "--cuda-gpu-arch")
  GLOBAL_APPEND(KOKKOS_CUDA_OPTIONS -x cuda)
  # Kokkos_CUDA_DIR has priority over CUDAToolkit_BIN_DIR
  IF (Kokkos_CUDA_DIR)
    GLOBAL_APPEND(KOKKOS_CUDA_OPTIONS --cuda-path=${Kokkos_CUDA_DIR})
  ELSEIF(CUDAToolkit_BIN_DIR)
    GLOBAL_APPEND(KOKKOS_CUDA_OPTIONS --cuda-path=${CUDAToolkit_BIN_DIR}/..)
  ENDIF()
  IF (KOKKOS_ENABLE_CUDA)
     SET(KOKKOS_IMPL_CUDA_CLANG_WORKAROUND ON CACHE BOOL "enable CUDA Clang workarounds" FORCE)
  ENDIF()
ELSEIF(KOKKOS_CXX_COMPILER_ID STREQUAL NVIDIA)
  SET(CUDA_ARCH_FLAG "-arch")
ENDIF()

IF (KOKKOS_CXX_COMPILER_ID STREQUAL NVIDIA)
  STRING(TOUPPER "${CMAKE_BUILD_TYPE}" _UPPERCASE_CMAKE_BUILD_TYPE)
  IF (KOKKOS_ENABLE_DEBUG OR _UPPERCASE_CMAKE_BUILD_TYPE STREQUAL "DEBUG")
    GLOBAL_APPEND(KOKKOS_CUDA_OPTIONS -lineinfo)
  ENDIF()
  UNSET(_UPPERCASE_CMAKE_BUILD_TYPE)
  IF (KOKKOS_CXX_COMPILER_VERSION VERSION_GREATER_EQUAL 9.0 AND KOKKOS_CXX_COMPILER_VERSION VERSION_LESS 10.0)
    GLOBAL_APPEND(KOKKOS_CUDAFE_OPTIONS --diag_suppress=esa_on_defaulted_function_ignored)
  ENDIF()
ENDIF()


#------------------------------- KOKKOS_HIP_OPTIONS ---------------------------
#clear anything that might be in the cache
GLOBAL_SET(KOKKOS_AMDGPU_OPTIONS)
IF(KOKKOS_ENABLE_HIP)
  IF(KOKKOS_CXX_COMPILER_ID STREQUAL HIPCC)
    SET(AMDGPU_ARCH_FLAG "--amdgpu-target")
  ELSE()
    SET(AMDGPU_ARCH_FLAG "--offload-arch")
    GLOBAL_APPEND(KOKKOS_AMDGPU_OPTIONS -x hip)
    IF(DEFINED ENV{ROCM_PATH})
      GLOBAL_APPEND(KOKKOS_AMDGPU_OPTIONS --rocm-path=$ENV{ROCM_PATH})
    ENDIF()
  ENDIF()
ENDIF()


IF (KOKKOS_ARCH_ARMV80)
  COMPILER_SPECIFIC_FLAGS(
    COMPILER_ID KOKKOS_CXX_HOST_COMPILER_ID
    Cray    NO-VALUE-SPECIFIED
    NVHPC   NO-VALUE-SPECIFIED
    DEFAULT -march=armv8-a
  )
ENDIF()

IF (KOKKOS_ARCH_ARMV81)
  COMPILER_SPECIFIC_FLAGS(
    COMPILER_ID KOKKOS_CXX_HOST_COMPILER_ID
    Cray    NO-VALUE-SPECIFIED
    NVHPC   NO-VALUE-SPECIFIED
    DEFAULT -march=armv8.1-a
  )
ENDIF()

IF (KOKKOS_ARCH_ARMV8_THUNDERX)
  SET(KOKKOS_ARCH_ARMV80 ON) #Not a cache variable
  COMPILER_SPECIFIC_FLAGS(
    COMPILER_ID KOKKOS_CXX_HOST_COMPILER_ID
    Cray    NO-VALUE-SPECIFIED
    NVHPC   NO-VALUE-SPECIFIED
    DEFAULT -march=armv8-a -mtune=thunderx
  )
ENDIF()

IF (KOKKOS_ARCH_ARMV8_THUNDERX2)
  SET(KOKKOS_ARCH_ARMV81 ON) #Not a cache variable
  COMPILER_SPECIFIC_FLAGS(
    COMPILER_ID KOKKOS_CXX_HOST_COMPILER_ID
    Cray    NO-VALUE-SPECIFIED
    NVHPC   NO-VALUE-SPECIFIED
    DEFAULT -mcpu=thunderx2t99 -mtune=thunderx2t99
  )
ENDIF()

IF (KOKKOS_ARCH_A64FX)
  COMPILER_SPECIFIC_FLAGS(
    COMPILER_ID KOKKOS_CXX_HOST_COMPILER_ID
    NVHPC   NO-VALUE-SPECIFIED
    DEFAULT -march=armv8.2-a+sve
    Clang   -march=armv8.2-a+sve -msve-vector-bits=512
    GNU     -march=armv8.2-a+sve -msve-vector-bits=512
  )
ENDIF()

IF (KOKKOS_ARCH_ZEN)
  COMPILER_SPECIFIC_FLAGS(
    COMPILER_ID KOKKOS_CXX_HOST_COMPILER_ID
    Intel   -mavx2
    NVHPC   -tp=zen
    DEFAULT -march=znver1 -mtune=znver1
  )
  SET(KOKKOS_ARCH_AMD_ZEN  ON)
  SET(KOKKOS_ARCH_AMD_AVX2 ON)
ENDIF()

IF (KOKKOS_ARCH_ZEN2)
  COMPILER_SPECIFIC_FLAGS(
    COMPILER_ID KOKKOS_CXX_HOST_COMPILER_ID
    Intel   -mavx2
    NVHPC   -tp=zen2
    DEFAULT -march=znver2 -mtune=znver2
  )
  SET(KOKKOS_ARCH_AMD_ZEN2 ON)
  SET(KOKKOS_ARCH_AMD_AVX2 ON)
ENDIF()

IF (KOKKOS_ARCH_ZEN3)
  COMPILER_SPECIFIC_FLAGS(
    COMPILER_ID KOKKOS_CXX_HOST_COMPILER_ID
    Intel   -mavx2
    NVHPC   -tp=zen2
    DEFAULT -march=znver3 -mtune=znver3
  )
  SET(KOKKOS_ARCH_AMD_ZEN3 ON)
  SET(KOKKOS_ARCH_AMD_AVX2 ON)
ENDIF()

IF (KOKKOS_ARCH_WSM)
  COMPILER_SPECIFIC_FLAGS(
    COMPILER_ID KOKKOS_CXX_HOST_COMPILER_ID
    Intel   -xSSE4.2
    NVHPC   -tp=px
    Cray    NO-VALUE-SPECIFIED
    DEFAULT -msse4.2
  )
  SET(KOKKOS_ARCH_SSE42 ON)
ENDIF()

IF (KOKKOS_ARCH_SNB OR KOKKOS_ARCH_AMDAVX)
  SET(KOKKOS_ARCH_AVX ON)
  COMPILER_SPECIFIC_FLAGS(
    COMPILER_ID KOKKOS_CXX_HOST_COMPILER_ID
    Intel   -mavx
    NVHPC   -tp=sandybridge
    Cray    NO-VALUE-SPECIFIED
    DEFAULT -mavx
  )
ENDIF()

IF (KOKKOS_ARCH_HSW)
  SET(KOKKOS_ARCH_AVX2 ON)
  COMPILER_SPECIFIC_FLAGS(
    COMPILER_ID KOKKOS_CXX_HOST_COMPILER_ID
    Intel   -xCORE-AVX2
    NVHPC   -tp=haswell
    Cray    NO-VALUE-SPECIFIED
    DEFAULT -march=core-avx2 -mtune=core-avx2
  )
ENDIF()

IF (KOKKOS_ARCH_BDW)
  SET(KOKKOS_ARCH_AVX2 ON)
  COMPILER_SPECIFIC_FLAGS(
    COMPILER_ID KOKKOS_CXX_HOST_COMPILER_ID
    Intel   -xCORE-AVX2
    NVHPC   -tp=haswell
    Cray    NO-VALUE-SPECIFIED
    DEFAULT -march=core-avx2 -mtune=core-avx2 -mrtm
  )
ENDIF()

IF (KOKKOS_ARCH_KNL)
  #avx512-mic
  SET(KOKKOS_ARCH_AVX512MIC ON) #not a cache variable
  COMPILER_SPECIFIC_FLAGS(
    COMPILER_ID KOKKOS_CXX_HOST_COMPILER_ID
    Intel   -xMIC-AVX512
    NVHPC   -tp=knl
    Cray    NO-VALUE-SPECIFIED
    DEFAULT -march=knl -mtune=knl
  )
ENDIF()

IF (KOKKOS_ARCH_KNC)
  SET(KOKKOS_USE_ISA_KNC ON)
  COMPILER_SPECIFIC_FLAGS(
    COMPILER_ID KOKKOS_CXX_HOST_COMPILER_ID
    DEFAULT -mmic
  )
ENDIF()

IF (KOKKOS_ARCH_SKX)
  #avx512-xeon
  SET(KOKKOS_ARCH_AVX512XEON ON)
  COMPILER_SPECIFIC_FLAGS(
    COMPILER_ID KOKKOS_CXX_HOST_COMPILER_ID
    Intel   -xCORE-AVX512
    NVHPC   -tp=skylake
    Cray    NO-VALUE-SPECIFIED
    DEFAULT -march=skylake-avx512 -mtune=skylake-avx512 -mrtm
  )
ENDIF()

IF (KOKKOS_ARCH_WSM OR KOKKOS_ARCH_SNB OR KOKKOS_ARCH_HSW OR KOKKOS_ARCH_BDW OR KOKKOS_ARCH_KNL OR KOKKOS_ARCH_SKX OR KOKKOS_ARCH_ZEN OR KOKKOS_ARCH_ZEN2 OR KOKKOS_ARCH_ZEN3)
  SET(KOKKOS_USE_ISA_X86_64 ON)
ENDIF()

IF (KOKKOS_ARCH_BDW OR KOKKOS_ARCH_SKX)
  SET(KOKKOS_ENABLE_TM ON) #not a cache variable
ENDIF()

IF (KOKKOS_ARCH_POWER7)
  COMPILER_SPECIFIC_FLAGS(
    COMPILER_ID KOKKOS_CXX_HOST_COMPILER_ID
    NVHPC   NO-VALUE-SPECIFIED
    DEFAULT -mcpu=power7 -mtune=power7
  )
  SET(KOKKOS_USE_ISA_POWERPCBE ON)
ENDIF()

IF (KOKKOS_ARCH_POWER8)
  COMPILER_SPECIFIC_FLAGS(
    COMPILER_ID KOKKOS_CXX_HOST_COMPILER_ID
    NVHPC   -tp=pwr8
    DEFAULT -mcpu=power8 -mtune=power8
  )
ENDIF()

IF (KOKKOS_ARCH_POWER9)
  COMPILER_SPECIFIC_FLAGS(
    COMPILER_ID KOKKOS_CXX_HOST_COMPILER_ID
    NVHPC   -tp=pwr9
    DEFAULT -mcpu=power9 -mtune=power9
  )
ENDIF()

IF (KOKKOS_ARCH_POWER8 OR KOKKOS_ARCH_POWER9)
  SET(KOKKOS_USE_ISA_POWERPCLE ON)
ENDIF()

IF (KOKKOS_ENABLE_CUDA_RELOCATABLE_DEVICE_CODE)
  COMPILER_SPECIFIC_FLAGS(
    Clang  -fcuda-rdc
    NVIDIA --relocatable-device-code=true
  )
ENDIF()

# Clang needs mcx16 option enabled for Windows atomic functions
IF (CMAKE_CXX_COMPILER_ID STREQUAL Clang AND WIN32)
  COMPILER_SPECIFIC_OPTIONS(
    Clang -mcx16
  )
ENDIF()

# MSVC ABI has many deprecation warnings, so ignore them
IF (CMAKE_CXX_COMPILER_ID STREQUAL MSVC OR "x${CMAKE_CXX_SIMULATE_ID}" STREQUAL "xMSVC")
  COMPILER_SPECIFIC_DEFS(
    Clang _CRT_SECURE_NO_WARNINGS
  )
ENDIF()


#Right now we cannot get the compiler ID when cross-compiling, so just check
#that HIP is enabled
IF (KOKKOS_ENABLE_HIP)
  IF (KOKKOS_ENABLE_HIP_RELOCATABLE_DEVICE_CODE)
    COMPILER_SPECIFIC_FLAGS(
      DEFAULT -fgpu-rdc -DDESUL_HIP_RDC
    )
  ELSE()
    COMPILER_SPECIFIC_FLAGS(
      DEFAULT -fno-gpu-rdc
    )
  ENDIF()
ENDIF()

IF (KOKKOS_ENABLE_SYCL)
  COMPILER_SPECIFIC_FLAGS(
    DEFAULT -fsycl -fno-sycl-id-queries-fit-in-int -fsycl-dead-args-optimization
  )
  COMPILER_SPECIFIC_OPTIONS(
    DEFAULT -fsycl-unnamed-lambda
  )
ENDIF()


SET(CUDA_ARCH_ALREADY_SPECIFIED "")
FUNCTION(CHECK_CUDA_ARCH ARCH FLAG)
  IF(KOKKOS_ARCH_${ARCH})
    IF(CUDA_ARCH_ALREADY_SPECIFIED)
      MESSAGE(FATAL_ERROR "Multiple GPU architectures given! Already have ${CUDA_ARCH_ALREADY_SPECIFIED}, but trying to add ${ARCH}. If you are re-running CMake, try clearing the cache and running again.")
    ENDIF()
    SET(CUDA_ARCH_ALREADY_SPECIFIED ${ARCH} PARENT_SCOPE)
    IF (NOT KOKKOS_ENABLE_CUDA AND NOT KOKKOS_ENABLE_OPENMPTARGET AND NOT KOKKOS_ENABLE_SYCL)
      MESSAGE(WARNING "Given CUDA arch ${ARCH}, but Kokkos_ENABLE_CUDA and Kokkos_ENABLE_OPENMPTARGET are OFF. Option will be ignored.")
      UNSET(KOKKOS_ARCH_${ARCH} PARENT_SCOPE)
    ELSE()
      SET(KOKKOS_CUDA_ARCH_FLAG ${FLAG} PARENT_SCOPE)
      IF(KOKKOS_ENABLE_COMPILE_AS_CMAKE_LANGUAGE)
        string(REPLACE "sm_" "" CMAKE_ARCH ${FLAG})
        SET(CMAKE_CUDA_ARCHITECTURES ${CMAKE_ARCH} PARENT_SCOPE)
      ELSE()
        GLOBAL_APPEND(KOKKOS_CUDA_OPTIONS "${CUDA_ARCH_FLAG}=${FLAG}")
        IF(KOKKOS_ENABLE_CUDA_RELOCATABLE_DEVICE_CODE OR KOKKOS_CXX_COMPILER_ID STREQUAL NVIDIA)
          GLOBAL_APPEND(KOKKOS_LINK_OPTIONS "${CUDA_ARCH_FLAG}=${FLAG}")
        ENDIF()
      ENDIF()
    ENDIF()
  ENDIF()
  LIST(APPEND KOKKOS_CUDA_ARCH_FLAGS ${FLAG})
  SET(KOKKOS_CUDA_ARCH_FLAGS ${KOKKOS_CUDA_ARCH_FLAGS} PARENT_SCOPE)
  LIST(APPEND KOKKOS_CUDA_ARCH_LIST ${ARCH})
  SET(KOKKOS_CUDA_ARCH_LIST ${KOKKOS_CUDA_ARCH_LIST} PARENT_SCOPE)
ENDFUNCTION()


#These will define KOKKOS_CUDA_ARCH_FLAG
#to the corresponding flag name if ON
CHECK_CUDA_ARCH(KEPLER30  sm_30)
CHECK_CUDA_ARCH(KEPLER32  sm_32)
CHECK_CUDA_ARCH(KEPLER35  sm_35)
CHECK_CUDA_ARCH(KEPLER37  sm_37)
CHECK_CUDA_ARCH(MAXWELL50 sm_50)
CHECK_CUDA_ARCH(MAXWELL52 sm_52)
CHECK_CUDA_ARCH(MAXWELL53 sm_53)
CHECK_CUDA_ARCH(PASCAL60  sm_60)
CHECK_CUDA_ARCH(PASCAL61  sm_61)
CHECK_CUDA_ARCH(VOLTA70   sm_70)
CHECK_CUDA_ARCH(VOLTA72   sm_72)
CHECK_CUDA_ARCH(TURING75  sm_75)
CHECK_CUDA_ARCH(AMPERE80  sm_80)
CHECK_CUDA_ARCH(AMPERE86  sm_86)

SET(AMDGPU_ARCH_ALREADY_SPECIFIED "")
FUNCTION(CHECK_AMDGPU_ARCH ARCH FLAG)
  IF(KOKKOS_ARCH_${ARCH})
    IF(AMDGPU_ARCH_ALREADY_SPECIFIED)
      MESSAGE(FATAL_ERROR "Multiple GPU architectures given! Already have ${AMDGPU_ARCH_ALREADY_SPECIFIED}, but trying to add ${ARCH}. If you are re-running CMake, try clearing the cache and running again.")
    ENDIF()
    SET(AMDGPU_ARCH_ALREADY_SPECIFIED ${ARCH} PARENT_SCOPE)
    IF (NOT KOKKOS_ENABLE_HIP AND NOT KOKKOS_ENABLE_OPENMPTARGET)
      MESSAGE(WARNING "Given AMD GPU architecture ${ARCH}, but Kokkos_ENABLE_HIP and Kokkos_ENABLE_OPENMPTARGET are OFF. Option will be ignored.")
      UNSET(KOKKOS_ARCH_${ARCH} PARENT_SCOPE)
    ELSE()
      SET(KOKKOS_AMDGPU_ARCH_FLAG ${FLAG} PARENT_SCOPE)
      GLOBAL_APPEND(KOKKOS_AMDGPU_OPTIONS "${AMDGPU_ARCH_FLAG}=${FLAG}")
      IF(KOKKOS_ENABLE_HIP_RELOCATABLE_DEVICE_CODE)
        GLOBAL_APPEND(KOKKOS_LINK_OPTIONS "${AMDGPU_ARCH_FLAG}=${FLAG}")
      ENDIF()
    ENDIF()
  ENDIF()
ENDFUNCTION()

#These will define KOKKOS_AMDGPU_ARCH_FLAG
#to the corresponding flag name if ON
CHECK_AMDGPU_ARCH(VEGA900 gfx900) # Radeon Instinct MI25
CHECK_AMDGPU_ARCH(VEGA906 gfx906) # Radeon Instinct MI50 and MI60
<<<<<<< HEAD
CHECK_AMDGPU_ARCH(VEGA908 gfx908)
CHECK_AMDGPU_ARCH(VEGA90A gfx90a)
=======
CHECK_AMDGPU_ARCH(VEGA908 gfx908) # Radeon Instinct MI100
CHECK_AMDGPU_ARCH(VEGA90A gfx90a) # Radeon Instinct MI200
>>>>>>> c838bdcf

IF(KOKKOS_ENABLE_HIP AND NOT AMDGPU_ARCH_ALREADY_SPECIFIED)
  IF(KOKKOS_CXX_COMPILER_ID STREQUAL HIPCC)
    FIND_PROGRAM(ROCM_ENUMERATOR rocm_agent_enumerator)
    EXECUTE_PROCESS(COMMAND ${ROCM_ENUMERATOR} OUTPUT_VARIABLE GPU_ARCHS)
    STRING(LENGTH "${GPU_ARCHS}" len_str)
    # enumerator always output gfx000 as the first line
    IF(${len_str} LESS 8)
      MESSAGE(SEND_ERROR "HIP enabled but no AMD GPU architecture currently enabled. "
                         "Please enable one AMD GPU architecture via -DKokkos_ARCH_{..}=ON'.")
    ENDIF()
  ELSE()
    MESSAGE(SEND_ERROR "HIP enabled but no AMD GPU architecture currently enabled. "
                       "Please enable one AMD GPU architecture via -DKokkos_ARCH_{..}=ON'.")
  ENDIF()
ENDIF()

MACRO(CHECK_MULTIPLE_INTEL_ARCH)
  IF(KOKKOS_ARCH_INTEL_GPU)
    MESSAGE(FATAL_ERROR "Specifying multiple Intel GPU architectures is not allowed!")
  ENDIF()
  SET(KOKKOS_ARCH_INTEL_GPU ON)
ENDMACRO()

IF(KOKKOS_ARCH_INTEL_GEN)
  CHECK_MULTIPLE_INTEL_ARCH()
ENDIF()
IF(KOKKOS_ARCH_INTEL_DG1)
  CHECK_MULTIPLE_INTEL_ARCH()
ENDIF()
IF(KOKKOS_ARCH_INTEL_GEN9)
  CHECK_MULTIPLE_INTEL_ARCH()
ENDIF()
IF(KOKKOS_ARCH_INTEL_GEN11)
  CHECK_MULTIPLE_INTEL_ARCH()
ENDIF()
IF(KOKKOS_ARCH_INTEL_GEN12LP)
  CHECK_MULTIPLE_INTEL_ARCH()
ENDIF()
IF(KOKKOS_ARCH_INTEL_XEHP)
  CHECK_MULTIPLE_INTEL_ARCH()
ENDIF()

IF (KOKKOS_ENABLE_OPENMPTARGET)
  SET(CLANG_CUDA_ARCH ${KOKKOS_CUDA_ARCH_FLAG})
  IF (CLANG_CUDA_ARCH)
    STRING(REPLACE "sm_" "cc" NVHPC_CUDA_ARCH ${CLANG_CUDA_ARCH})
    COMPILER_SPECIFIC_FLAGS(
      Clang -Xopenmp-target -march=${CLANG_CUDA_ARCH} -fopenmp-targets=nvptx64-nvidia-cuda
      XL    -qtgtarch=${KOKKOS_CUDA_ARCH_FLAG}
      NVHPC -gpu=${NVHPC_CUDA_ARCH}
    )
  ENDIF()
  SET(CLANG_AMDGPU_ARCH ${KOKKOS_AMDGPU_ARCH_FLAG})
  IF (CLANG_AMDGPU_ARCH)
    COMPILER_SPECIFIC_FLAGS(
      Clang -Xopenmp-target=amdgcn-amd-amdhsa -march=${CLANG_AMDGPU_ARCH} -fopenmp-targets=amdgcn-amd-amdhsa
    )
  ENDIF()
  IF (KOKKOS_ARCH_INTEL_GPU)
    COMPILER_SPECIFIC_FLAGS(
      IntelLLVM -fopenmp-targets=spir64 -D__STRICT_ANSI__
    )
  ENDIF()
ENDIF()

IF (KOKKOS_ENABLE_SYCL)
  IF(CUDA_ARCH_ALREADY_SPECIFIED)
    IF(KOKKOS_ENABLE_UNSUPPORTED_ARCHS)
      COMPILER_SPECIFIC_FLAGS(
        DEFAULT -fsycl-targets=nvptx64-nvidia-cuda -Xsycl-target-backend "${CUDA_ARCH_FLAG}=${KOKKOS_CUDA_ARCH_FLAG}"
      )
    ELSE()
      MESSAGE(SEND_ERROR "Setting a CUDA architecture for SYCL is only allowed with Kokkos_ENABLE_UNSUPPORTED_ARCHS=ON!")
    ENDIF()
  ELSEIF(KOKKOS_ARCH_INTEL_GEN)
    COMPILER_SPECIFIC_FLAGS(
<<<<<<< HEAD
      DEFAULT -fsycl-targets=spir64_gen-unknown-unknown-sycldevice -Xsycl-target-backend "-device gen9-"
    )
  ELSEIF(KOKKOS_ARCH_INTEL_GEN9)
    COMPILER_SPECIFIC_FLAGS(
      DEFAULT -fsycl-targets=spir64_gen-unknown-unknown-sycldevice -Xsycl-target-backend "-device gen9"
    )
  ELSEIF(KOKKOS_ARCH_INTEL_GEN11)
    COMPILER_SPECIFIC_FLAGS(
      DEFAULT -fsycl-targets=spir64_gen-unknown-unknown-sycldevice -Xsycl-target-backend "-device gen11"
    )
  ELSEIF(KOKKOS_ARCH_INTEL_GEN12LP)
    COMPILER_SPECIFIC_FLAGS(
      DEFAULT -fsycl-targets=spir64_gen-unknown-unknown-sycldevice -Xsycl-target-backend "-device gen12lp"
    )
  ELSEIF(KOKKOS_ARCH_INTEL_DG1)
    COMPILER_SPECIFIC_FLAGS(
      DEFAULT -fsycl-targets=spir64_gen-unknown-unknown-sycldevice -Xsycl-target-backend "-device dg1"
    )
  ELSEIF(KOKKOS_ARCH_INTEL_XEHP)
    COMPILER_SPECIFIC_FLAGS(
      DEFAULT -fsycl-targets=spir64_gen-unknown-unknown-sycldevice -Xsycl-target-backend "-device xehp"
=======
      DEFAULT -fsycl-targets=spir64_gen -Xsycl-target-backend "-device gen9-"
    )
  ELSEIF(KOKKOS_ARCH_INTEL_GEN9)
    COMPILER_SPECIFIC_FLAGS(
      DEFAULT -fsycl-targets=spir64_gen -Xsycl-target-backend "-device gen9"
    )
  ELSEIF(KOKKOS_ARCH_INTEL_GEN11)
    COMPILER_SPECIFIC_FLAGS(
      DEFAULT -fsycl-targets=spir64_gen -Xsycl-target-backend "-device gen11"
    )
  ELSEIF(KOKKOS_ARCH_INTEL_GEN12LP)
    COMPILER_SPECIFIC_FLAGS(
      DEFAULT -fsycl-targets=spir64_gen -Xsycl-target-backend "-device gen12lp"
    )
  ELSEIF(KOKKOS_ARCH_INTEL_DG1)
    COMPILER_SPECIFIC_FLAGS(
      DEFAULT -fsycl-targets=spir64_gen -Xsycl-target-backend "-device dg1"
    )
  ELSEIF(KOKKOS_ARCH_INTEL_XEHP)
    COMPILER_SPECIFIC_FLAGS(
      DEFAULT -fsycl-targets=spir64_gen -Xsycl-target-backend "-device xehp"
>>>>>>> c838bdcf
    )
  ENDIF()
ENDIF()

IF(KOKKOS_ENABLE_CUDA AND NOT CUDA_ARCH_ALREADY_SPECIFIED)
  # Try to autodetect the CUDA Compute Capability by asking the device
  SET(_BINARY_TEST_DIR ${CMAKE_CURRENT_BINARY_DIR}/cmake/compile_tests/CUDAComputeCapabilityWorkdir)
  FILE(REMOVE_RECURSE ${_BINARY_TEST_DIR})
  FILE(MAKE_DIRECTORY ${_BINARY_TEST_DIR})

  TRY_RUN(
    _RESULT
    _COMPILE_RESULT
    ${_BINARY_TEST_DIR}
    ${CMAKE_CURRENT_SOURCE_DIR}/cmake/compile_tests/cuda_compute_capability.cc
    COMPILE_DEFINITIONS -DSM_ONLY
    RUN_OUTPUT_VARIABLE _CUDA_COMPUTE_CAPABILITY)

  # if user is using kokkos_compiler_launcher, above will fail.
  IF(NOT _COMPILE_RESULT OR NOT _RESULT EQUAL 0)
    # check to see if CUDA is not already enabled (may happen when Kokkos is subproject)
    GET_PROPERTY(_ENABLED_LANGUAGES GLOBAL PROPERTY ENABLED_LANGUAGES)
    # language has to be fully enabled, just checking for CMAKE_CUDA_COMPILER isn't enough
    IF(NOT "CUDA" IN_LIST _ENABLED_LANGUAGES)
      # make sure the user knows that we aren't using CUDA compiler for anything else
      MESSAGE(STATUS "CUDA auto-detection of architecture failed with ${CMAKE_CXX_COMPILER}. Enabling CUDA language ONLY to auto-detect architecture...")
      INCLUDE(CheckLanguage)
      CHECK_LANGUAGE(CUDA)
      IF(CMAKE_CUDA_COMPILER)
        ENABLE_LANGUAGE(CUDA)
      ELSE()
        MESSAGE(STATUS "CUDA language could not be enabled")
      ENDIF()
    ENDIF()

    # if CUDA was enabled, this will be defined
    IF(CMAKE_CUDA_COMPILER)
      # copy our test to .cu so cmake compiles as CUDA
      CONFIGURE_FILE(
        ${PROJECT_SOURCE_DIR}/cmake/compile_tests/cuda_compute_capability.cc
        ${PROJECT_BINARY_DIR}/compile_tests/cuda_compute_capability.cu
        COPYONLY
      )
      # run test again
      TRY_RUN(
        _RESULT
        _COMPILE_RESULT
        ${_BINARY_TEST_DIR}
        ${PROJECT_BINARY_DIR}/compile_tests/cuda_compute_capability.cu
        COMPILE_DEFINITIONS -DSM_ONLY
        RUN_OUTPUT_VARIABLE _CUDA_COMPUTE_CAPABILITY)
    ENDIF()
  ENDIF()

  LIST(FIND KOKKOS_CUDA_ARCH_FLAGS sm_${_CUDA_COMPUTE_CAPABILITY} FLAG_INDEX)
  IF(_COMPILE_RESULT AND _RESULT EQUAL 0 AND NOT FLAG_INDEX EQUAL -1)
    MESSAGE(STATUS "Detected CUDA Compute Capability ${_CUDA_COMPUTE_CAPABILITY}")
    LIST(GET KOKKOS_CUDA_ARCH_LIST ${FLAG_INDEX} ARCHITECTURE)
    KOKKOS_SET_OPTION(ARCH_${ARCHITECTURE} ON)
    CHECK_CUDA_ARCH(${ARCHITECTURE} sm_${_CUDA_COMPUTE_CAPABILITY})
    LIST(APPEND KOKKOS_ENABLED_ARCH_LIST ${ARCHITECTURE})
  ELSE()
    MESSAGE(SEND_ERROR "CUDA enabled but no NVIDIA GPU architecture currently enabled and auto-detection failed. "
                       "Please give one -DKokkos_ARCH_{..}=ON' to enable an NVIDIA GPU architecture.\n"
                       "You can yourself try to compile ${CMAKE_CURRENT_SOURCE_DIR}/cmake/compile_tests/cuda_compute_capability.cc and run the executable. "
                       "If you are cross-compiling, you should try to do this on a compute node.")
  ENDIF()
ENDIF()

#Regardless of version, make sure we define the general architecture name
IF (KOKKOS_ARCH_KEPLER30 OR KOKKOS_ARCH_KEPLER32 OR KOKKOS_ARCH_KEPLER35 OR KOKKOS_ARCH_KEPLER37)
  SET(KOKKOS_ARCH_KEPLER ON)
ENDIF()

#Regardless of version, make sure we define the general architecture name
IF (KOKKOS_ARCH_MAXWELL50 OR KOKKOS_ARCH_MAXWELL52 OR KOKKOS_ARCH_MAXWELL53)
  SET(KOKKOS_ARCH_MAXWELL ON)
ENDIF()

#Regardless of version, make sure we define the general architecture name
IF (KOKKOS_ARCH_PASCAL60 OR KOKKOS_ARCH_PASCAL61)
  SET(KOKKOS_ARCH_PASCAL ON)
ENDIF()

#Regardless of version, make sure we define the general architecture name
IF (KOKKOS_ARCH_VOLTA70 OR KOKKOS_ARCH_VOLTA72)
  SET(KOKKOS_ARCH_VOLTA ON)
ENDIF()

IF (KOKKOS_ARCH_AMPERE80 OR KOKKOS_ARCH_AMPERE86)
  SET(KOKKOS_ARCH_AMPERE ON)
ENDIF()

#Regardless of version, make sure we define the general architecture name
IF (KOKKOS_ARCH_VEGA900 OR KOKKOS_ARCH_VEGA906 OR KOKKOS_ARCH_VEGA908 OR KOKKOS_ARCH_VEGA90A)
  SET(KOKKOS_ARCH_VEGA ON)
ENDIF()

#CMake verbose is kind of pointless
#Let's just always print things
MESSAGE(STATUS "Built-in Execution Spaces:")

FOREACH (_BACKEND Cuda OpenMPTarget HIP SYCL)
  STRING(TOUPPER ${_BACKEND} UC_BACKEND)
  IF(KOKKOS_ENABLE_${UC_BACKEND})
    IF(_DEVICE_PARALLEL)
      MESSAGE(FATAL_ERROR "Multiple device parallel execution spaces are not allowed! "
                          "Trying to enable execution space ${_BACKEND}, "
                          "but execution space ${_DEVICE_PARALLEL} is already enabled. "
                          "Remove the CMakeCache.txt file and re-configure.")
    ENDIF()
    IF (${_BACKEND} STREQUAL "Cuda")
       IF(KOKKOS_ENABLE_CUDA_UVM)
          SET(_DEFAULT_DEVICE_MEMSPACE "Kokkos::${_BACKEND}UVMSpace")
       ELSE()
          SET(_DEFAULT_DEVICE_MEMSPACE "Kokkos::${_BACKEND}Space")
       ENDIF()
       SET(_DEVICE_PARALLEL "Kokkos::${_BACKEND}")
    ELSE()
       SET(_DEFAULT_DEVICE_MEMSPACE "Kokkos::Experimental::${_BACKEND}Space")
       SET(_DEVICE_PARALLEL "Kokkos::Experimental::${_BACKEND}")
    ENDIF()
  ENDIF()
ENDFOREACH()
IF(NOT _DEVICE_PARALLEL)
  SET(_DEVICE_PARALLEL "NoTypeDefined")
  SET(_DEFAULT_DEVICE_MEMSPACE "NoTypeDefined")
ENDIF()
MESSAGE(STATUS "    Device Parallel: ${_DEVICE_PARALLEL}")

FOREACH (_BACKEND OpenMP Threads HPX)
  STRING(TOUPPER ${_BACKEND} UC_BACKEND)
  IF(KOKKOS_ENABLE_${UC_BACKEND})
    IF(_HOST_PARALLEL)
      MESSAGE(FATAL_ERROR "Multiple host parallel execution spaces are not allowed! "
                          "Trying to enable execution space ${_BACKEND}, "
                          "but execution space ${_HOST_PARALLEL} is already enabled. "
                          "Remove the CMakeCache.txt file and re-configure.")
    ENDIF()
    IF (${_BACKEND} STREQUAL "HPX")
       SET(_HOST_PARALLEL "Kokkos::Experimental::${_BACKEND}")
    ELSE()
       SET(_HOST_PARALLEL "Kokkos::${_BACKEND}")
    ENDIF()
  ENDIF()
ENDFOREACH()

IF(NOT _HOST_PARALLEL AND NOT KOKKOS_ENABLE_SERIAL)
  MESSAGE(FATAL_ERROR "At least one host execution space must be enabled, "
                      "but no host parallel execution space was requested "
                      "and Kokkos_ENABLE_SERIAL=OFF.")
ENDIF()

IF(_HOST_PARALLEL)
MESSAGE(STATUS "    Host Parallel: ${_HOST_PARALLEL}")
ELSE()
  SET(_HOST_PARALLEL "NoTypeDefined")
  MESSAGE(STATUS "    Host Parallel: NoTypeDefined")
ENDIF()

IF(KOKKOS_ENABLE_SERIAL)
  MESSAGE(STATUS "      Host Serial: SERIAL")
ELSE()
  MESSAGE(STATUS "      Host Serial: NONE")
ENDIF()

MESSAGE(STATUS "")
MESSAGE(STATUS "Architectures:")
FOREACH(Arch ${KOKKOS_ENABLED_ARCH_LIST})
  MESSAGE(STATUS " ${Arch}")
ENDFOREACH()<|MERGE_RESOLUTION|>--- conflicted
+++ resolved
@@ -67,11 +67,7 @@
 KOKKOS_ARCH_OPTION(VEGA900         GPU  "AMD GPU MI25 GFX900")
 KOKKOS_ARCH_OPTION(VEGA906         GPU  "AMD GPU MI50/MI60 GFX906")
 KOKKOS_ARCH_OPTION(VEGA908         GPU  "AMD GPU MI100 GFX908")
-<<<<<<< HEAD
-KOKKOS_ARCH_OPTION(VEGA90A         GPU  "" )
-=======
 KOKKOS_ARCH_OPTION(VEGA90A         GPU  "AMD GPU MI200 GFX90A")
->>>>>>> c838bdcf
 KOKKOS_ARCH_OPTION(INTEL_GEN       GPU  "Intel GPUs Gen9+")
 KOKKOS_ARCH_OPTION(INTEL_DG1       GPU  "Intel Iris XeMAX GPU")
 KOKKOS_ARCH_OPTION(INTEL_GEN9      GPU  "Intel GPU Gen9")
@@ -482,13 +478,8 @@
 #to the corresponding flag name if ON
 CHECK_AMDGPU_ARCH(VEGA900 gfx900) # Radeon Instinct MI25
 CHECK_AMDGPU_ARCH(VEGA906 gfx906) # Radeon Instinct MI50 and MI60
-<<<<<<< HEAD
-CHECK_AMDGPU_ARCH(VEGA908 gfx908)
-CHECK_AMDGPU_ARCH(VEGA90A gfx90a)
-=======
 CHECK_AMDGPU_ARCH(VEGA908 gfx908) # Radeon Instinct MI100
 CHECK_AMDGPU_ARCH(VEGA90A gfx90a) # Radeon Instinct MI200
->>>>>>> c838bdcf
 
 IF(KOKKOS_ENABLE_HIP AND NOT AMDGPU_ARCH_ALREADY_SPECIFIED)
   IF(KOKKOS_CXX_COMPILER_ID STREQUAL HIPCC)
@@ -566,51 +557,27 @@
     ENDIF()
   ELSEIF(KOKKOS_ARCH_INTEL_GEN)
     COMPILER_SPECIFIC_FLAGS(
-<<<<<<< HEAD
-      DEFAULT -fsycl-targets=spir64_gen-unknown-unknown-sycldevice -Xsycl-target-backend "-device gen9-"
+      DEFAULT -fsycl-targets=spir64_gen -Xsycl-target-backend "-device gen9-"
     )
   ELSEIF(KOKKOS_ARCH_INTEL_GEN9)
     COMPILER_SPECIFIC_FLAGS(
-      DEFAULT -fsycl-targets=spir64_gen-unknown-unknown-sycldevice -Xsycl-target-backend "-device gen9"
+      DEFAULT -fsycl-targets=spir64_gen -Xsycl-target-backend "-device gen9"
     )
   ELSEIF(KOKKOS_ARCH_INTEL_GEN11)
     COMPILER_SPECIFIC_FLAGS(
-      DEFAULT -fsycl-targets=spir64_gen-unknown-unknown-sycldevice -Xsycl-target-backend "-device gen11"
+      DEFAULT -fsycl-targets=spir64_gen -Xsycl-target-backend "-device gen11"
     )
   ELSEIF(KOKKOS_ARCH_INTEL_GEN12LP)
     COMPILER_SPECIFIC_FLAGS(
-      DEFAULT -fsycl-targets=spir64_gen-unknown-unknown-sycldevice -Xsycl-target-backend "-device gen12lp"
+      DEFAULT -fsycl-targets=spir64_gen -Xsycl-target-backend "-device gen12lp"
     )
   ELSEIF(KOKKOS_ARCH_INTEL_DG1)
     COMPILER_SPECIFIC_FLAGS(
-      DEFAULT -fsycl-targets=spir64_gen-unknown-unknown-sycldevice -Xsycl-target-backend "-device dg1"
+      DEFAULT -fsycl-targets=spir64_gen -Xsycl-target-backend "-device dg1"
     )
   ELSEIF(KOKKOS_ARCH_INTEL_XEHP)
     COMPILER_SPECIFIC_FLAGS(
-      DEFAULT -fsycl-targets=spir64_gen-unknown-unknown-sycldevice -Xsycl-target-backend "-device xehp"
-=======
-      DEFAULT -fsycl-targets=spir64_gen -Xsycl-target-backend "-device gen9-"
-    )
-  ELSEIF(KOKKOS_ARCH_INTEL_GEN9)
-    COMPILER_SPECIFIC_FLAGS(
-      DEFAULT -fsycl-targets=spir64_gen -Xsycl-target-backend "-device gen9"
-    )
-  ELSEIF(KOKKOS_ARCH_INTEL_GEN11)
-    COMPILER_SPECIFIC_FLAGS(
-      DEFAULT -fsycl-targets=spir64_gen -Xsycl-target-backend "-device gen11"
-    )
-  ELSEIF(KOKKOS_ARCH_INTEL_GEN12LP)
-    COMPILER_SPECIFIC_FLAGS(
-      DEFAULT -fsycl-targets=spir64_gen -Xsycl-target-backend "-device gen12lp"
-    )
-  ELSEIF(KOKKOS_ARCH_INTEL_DG1)
-    COMPILER_SPECIFIC_FLAGS(
-      DEFAULT -fsycl-targets=spir64_gen -Xsycl-target-backend "-device dg1"
-    )
-  ELSEIF(KOKKOS_ARCH_INTEL_XEHP)
-    COMPILER_SPECIFIC_FLAGS(
       DEFAULT -fsycl-targets=spir64_gen -Xsycl-target-backend "-device xehp"
->>>>>>> c838bdcf
     )
   ENDIF()
 ENDIF()
