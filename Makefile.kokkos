--- conflicted
+++ resolved
@@ -88,23 +88,10 @@
 KOKKOS_INTERNAL_COMPILER_PGI         := $(call kokkos_has_string,$(KOKKOS_CXX_VERSION),PGI)
 KOKKOS_INTERNAL_COMPILER_XL          := $(strip $(shell $(CXX) -qversion       2>&1 | grep XL                  | wc -l))
 KOKKOS_INTERNAL_COMPILER_CRAY        := $(strip $(shell $(CXX) -craype-verbose 2>&1 | grep "CC-"               | wc -l))
-<<<<<<< HEAD
-KOKKOS_INTERNAL_COMPILER_NVCC        := $(call kokkos_has_string,$(KOKKOS_CXX_VERSION),nvcc)
-ifneq ($(OMPI_CXX),)
-  KOKKOS_INTERNAL_COMPILER_NVCC      := $(strip $(shell $(OMPI_CXX) --version       2>&1 | grep nvcc                | wc -l))
-endif
-ifneq ($(MPICH_CXX),)
-  KOKKOS_INTERNAL_COMPILER_NVCC      := $(strip $(shell $(MPICH_CXX) --version       2>&1 | grep nvcc                | wc -l))
-endif
+KOKKOS_INTERNAL_COMPILER_NVCC        := $(strip $(shell export OMPI_CXX=$(OMPI_CXX); export MPICH_CXX=$(MPICH_CXX); $(CXX) --version       2>&1 | grep nvcc                | wc -l))
 KOKKOS_INTERNAL_COMPILER_CLANG       := $(call kokkos_has_string,$(KOKKOS_CXX_VERSION),clang)
 KOKKOS_INTERNAL_COMPILER_APPLE_CLANG := $(call kokkos_has_string,$(KOKKOS_CXX_VERSION),"apple-darwin")
 KOKKOS_INTERNAL_COMPILER_HCC         := $(call kokkos_has_string,$(KOKKOS_CXX_VERSION),HCC)
-=======
-KOKKOS_INTERNAL_COMPILER_NVCC        := $(strip $(shell export OMPI_CXX=$(OMPI_CXX); export MPICH_CXX=$(MPICH_CXX); $(CXX) --version       2>&1 | grep nvcc                | wc -l))
-KOKKOS_INTERNAL_COMPILER_CLANG       := $(strip $(shell $(CXX) --version       2>&1 | grep clang               | wc -l))
-KOKKOS_INTERNAL_COMPILER_APPLE_CLANG := $(strip $(shell $(CXX) --version       2>&1 | grep "apple-darwin"      | wc -l))
-KOKKOS_INTERNAL_COMPILER_HCC         := $(strip $(shell $(CXX) --version       2>&1 | grep HCC                 | wc -l))
->>>>>>> 084803cc
 
 ifeq ($(KOKKOS_INTERNAL_COMPILER_CLANG), 2)
   KOKKOS_INTERNAL_COMPILER_CLANG = 1
