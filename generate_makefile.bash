--- conflicted
+++ resolved
@@ -162,11 +162,7 @@
       echo "                 VEGA900         = AMD GPU MI25 GFX900"
       echo "                 VEGA906         = AMD GPU MI50/MI60 GFX906"
       echo "                 VEGA908         = AMD GPU MI100 GFX908"
-<<<<<<< HEAD
-      echo "                 VEGA90A         = "
-=======
       echo "                 VEGA90A         = AMD GPU MI200 GFX90A"
->>>>>>> c838bdcf
       echo "               [ARM]"
       echo "                 ARMV80          = ARMv8.0 Compatible CPU"
       echo "                 ARMV81          = ARMv8.1 Compatible CPU"
