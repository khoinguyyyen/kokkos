--- conflicted
+++ resolved
@@ -51,11 +51,8 @@
 #include <Kokkos_Array.hpp>
 #include <impl/KokkosExp_Host_IterateTile.hpp>
 #include <Kokkos_ExecPolicy.hpp>
-<<<<<<< HEAD
-=======
 #include <Kokkos_Parallel.hpp>
 #include <type_traits>
->>>>>>> 3243f207
 
 #if defined(KOKKOS_ENABLE_CUDA)
 #include <Cuda/KokkosExp_Cuda_IterateTile.hpp>
@@ -179,22 +176,13 @@
   // as template parameter to the MDRangePolicy or static_cast the individual
   // values
 
-<<<<<<< HEAD
-  point_type m_lower;
-  point_type m_upper;
-  tile_type m_tile;
-  point_type m_tile_end;
-  index_type m_num_tiles;
-  index_type m_prod_tile_dims;
-  bool m_tune_tile_size = false;
-=======
   point_type m_lower          = {};
   point_type m_upper          = {};
   tile_type m_tile            = {};
   point_type m_tile_end       = {};
   index_type m_num_tiles      = 1;
   index_type m_prod_tile_dims = 1;
->>>>>>> 3243f207
+  bool m_tune_tile_size = false;
 
   /*
     // NDE enum impl definition alternative - replace static constexpr int ?
@@ -382,111 +370,6 @@
     }
 #endif
   }
-<<<<<<< HEAD
-
-  template <typename LT, typename UT, typename TT = array_index_type>
-  void init(std::initializer_list<LT> const& lower,
-            std::initializer_list<UT> const& upper,
-            std::initializer_list<TT> const& tile = {}) {
-    if (static_cast<int>(m_lower.size()) != rank ||
-        static_cast<int>(m_upper.size()) != rank)
-      Kokkos::abort(
-          "MDRangePolicy: Constructor initializer lists have wrong size");
-
-    for (auto i = 0; i < rank; ++i) {
-      m_lower[i] = static_cast<array_index_type>(lower.begin()[i]);
-      m_upper[i] = static_cast<array_index_type>(upper.begin()[i]);
-      if (static_cast<int>(tile.size()) == rank)
-        m_tile[i] = static_cast<array_index_type>(tile.begin()[i]);
-      else
-        m_tile[i] = 0;
-    }
-
-    m_num_tiles      = 1;
-    m_prod_tile_dims = 1;
-
-    // Host
-    if (true
-#if defined(KOKKOS_ENABLE_CUDA)
-        && !std::is_same<typename traits::execution_space, Kokkos::Cuda>::value
-#endif
-#if defined(KOKKOS_ENABLE_HIP)
-        && !std::is_same<typename traits::execution_space,
-                         Kokkos::Experimental::HIP>::value
-#endif
-    ) {
-      index_type span;
-      for (int i = 0; i < rank; ++i) {
-        span = m_upper[i] - m_lower[i];
-        if (m_tile[i] <= 0) {
-          m_tune_tile_size = true;
-          if (((int)inner_direction == (int)Right && (i < rank - 1)) ||
-              ((int)inner_direction == (int)Left && (i > 0))) {
-            m_tile[i] = 2;
-          } else {
-            m_tile[i] = (span == 0 ? 1 : span);
-          }
-        }
-        m_tile_end[i] =
-            static_cast<index_type>((span + m_tile[i] - 1) / m_tile[i]);
-        m_num_tiles *= m_tile_end[i];
-        m_prod_tile_dims *= m_tile[i];
-      }
-    }
-#if defined(KOKKOS_ENABLE_CUDA) || defined(KOKKOS_ENABLE_HIP)
-    else  // Cuda or HIP
-    {
-      index_type span;
-      int increment  = 1;
-      int rank_start = 0;
-      int rank_end   = rank;
-      if ((int)inner_direction == (int)Right) {
-        increment  = -1;
-        rank_start = rank - 1;
-        rank_end   = -1;
-      }
-      for (int i = rank_start; i != rank_end; i += increment) {
-        span = m_upper[i] - m_lower[i];
-        if (m_tile[i] <= 0) {
-          // TODO: determine what is a good default tile size for cuda
-          // may be rank dependent
-          m_tune_tile_size = true;
-          if (((int)inner_direction == (int)Right && (i < rank - 1)) ||
-              ((int)inner_direction == (int)Left && (i > 0))) {
-            if (m_prod_tile_dims < 256) {
-              m_tile[i] = 2;
-            } else {
-              m_tile[i] = 1;
-            }
-          } else {
-            m_tile[i] = 16;
-          }
-        }
-        m_tile_end[i] =
-            static_cast<index_type>((span + m_tile[i] - 1) / m_tile[i]);
-        m_num_tiles *= m_tile_end[i];
-        m_prod_tile_dims *= m_tile[i];
-      }
-      if (m_prod_tile_dims >
-          1024) {  // Match Cuda restriction for ParallelReduce; 1024,1024,64
-                   // max per dim (Kepler), but product num_threads < 1024
-#if defined(KOKKOS_ENABLE_CUDA)
-        printf(" Tile dimensions exceed Cuda limits\n");
-        Kokkos::abort(
-            " Cuda ExecSpace Error: MDRange tile dims exceed maximum number of "
-            "threads per block - choose smaller tile dims");
-#else
-        printf(" Tile dimensions exceed HIP limits\n");
-        Kokkos::abort(
-            " HIP ExecSpace Error: MDRange tile dims exceed maximum number of "
-            "threads per block - choose smaller tile dims");
-#endif
-      }
-    }
-#endif
-  }
-=======
->>>>>>> 3243f207
 };
 
 }  // namespace Kokkos
