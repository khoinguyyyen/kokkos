//@HEADER
// ************************************************************************
//
//                        Kokkos v. 4.0
//       Copyright (2022) National Technology & Engineering
//               Solutions of Sandia, LLC (NTESS).
//
// Under the terms of Contract DE-NA0003525 with NTESS,
// the U.S. Government retains certain rights in this software.
//
// Part of Kokkos, under the Apache License v2.0 with LLVM Exceptions.
// See https://kokkos.org/LICENSE for license information.
// SPDX-License-Identifier: Apache-2.0 WITH LLVM-exception
//
//@HEADER

#ifndef KOKKO_SERIAL_PARALLEL_MDRANGE_HPP
#define KOKKO_SERIAL_PARALLEL_MDRANGE_HPP

#include <Kokkos_Parallel.hpp>
#include <KokkosExp_MDRangePolicy.hpp>

namespace Kokkos {
namespace Impl {

template <class FunctorType, class... Traits>
class ParallelFor<FunctorType, Kokkos::MDRangePolicy<Traits...>,
                  Kokkos::Serial> {
 private:
  using MDRangePolicy = Kokkos::MDRangePolicy<Traits...>;
  using Policy        = typename MDRangePolicy::impl_range_policy;

  using iterate_type = typename Kokkos::Impl::HostIterateTile<
      MDRangePolicy, FunctorType, typename MDRangePolicy::work_tag, void>;

  const iterate_type m_iter;

  void exec() const {
    const typename Policy::member_type e = m_iter.m_rp.m_num_tiles;
    for (typename Policy::member_type i = 0; i < e; ++i) {
      m_iter(i);
    }
  }

 public:
  inline void execute() const { this->exec(); }
  template <typename Policy, typename Functor>
  static int max_tile_size_product(const Policy&, const Functor&) {
    /**
     * 1024 here is just our guess for a reasonable max tile size,
     * it isn't a hardware constraint. If people see a use for larger
     * tile size products, we're happy to change this.
     */
    return 1024;
  }
  inline ParallelFor(const FunctorType& arg_functor,
                     const MDRangePolicy& arg_policy)
      : m_iter(arg_policy, arg_functor) {}
};

template <class CombinedFunctorReducerType, class... Traits>
class ParallelReduce<CombinedFunctorReducerType,
                     Kokkos::MDRangePolicy<Traits...>, Kokkos::Serial> {
 private:
  using MDRangePolicy = Kokkos::MDRangePolicy<Traits...>;
  using Policy        = typename MDRangePolicy::impl_range_policy;
  using FunctorType   = typename CombinedFunctorReducerType::functor_type;
  using ReducerType   = typename CombinedFunctorReducerType::reducer_type;

  using WorkTag = typename MDRangePolicy::work_tag;

  using pointer_type   = typename ReducerType::pointer_type;
  using value_type     = typename ReducerType::value_type;
  using reference_type = typename ReducerType::reference_type;

<<<<<<< HEAD
  using Analysis = FunctorAnalysis<FunctorPatternInterface::REDUCE,
                                   MDRangePolicy, ReducerTypeFwd>;

  using pointer_type   = typename Analysis::pointer_type;
  using value_type     = typename Analysis::value_type;
  using reference_type = typename Analysis::reference_type;

  using iterate_type =
      typename Kokkos::Impl::HostIterateTile<MDRangePolicy, FunctorType,
                                             WorkTag, reference_type>;
  const iterate_type m_iter;
  const ReducerType m_reducer;
=======
  using iterate_type = typename Kokkos::Impl::HostIterateTile<
      MDRangePolicy, CombinedFunctorReducerType, WorkTag, reference_type>;
  const iterate_type m_iter;
>>>>>>> 9e844301
  const pointer_type m_result_ptr;

  inline void exec(reference_type update) const {
    const typename Policy::member_type e = m_iter.m_rp.m_num_tiles;
    for (typename Policy::member_type i = 0; i < e; ++i) {
      m_iter(i, update);
    }
  }

 public:
  template <typename Policy, typename Functor>
  static int max_tile_size_product(const Policy&, const Functor&) {
    /**
     * 1024 here is just our guess for a reasonable max tile size,
     * it isn't a hardware constraint. If people see a use for larger
     * tile size products, we're happy to change this.
     */
    return 1024;
  }
  inline void execute() const {
<<<<<<< HEAD
    const size_t pool_reduce_size = Analysis::value_size(
        ReducerConditional::select(m_iter.m_func, m_reducer));
=======
    const ReducerType& reducer     = m_iter.m_func.get_reducer();
    const size_t pool_reduce_size  = reducer.value_size();
>>>>>>> 9e844301
    const size_t team_reduce_size  = 0;  // Never shrinks
    const size_t team_shared_size  = 0;  // Never shrinks
    const size_t thread_local_size = 0;  // Never shrinks

    auto* internal_instance =
        m_iter.m_rp.space().impl_internal_space_instance();
    // Need to lock resize_thread_team_data
    std::lock_guard<std::mutex> lock(
        internal_instance->m_thread_team_data_mutex);
    internal_instance->resize_thread_team_data(
        pool_reduce_size, team_reduce_size, team_shared_size,
        thread_local_size);

    pointer_type ptr =
        m_result_ptr
            ? m_result_ptr
            : pointer_type(
                  internal_instance->m_thread_team_data.pool_reduce_local());

<<<<<<< HEAD
    typename Analysis::Reducer final_reducer(
        &ReducerConditional::select(m_iter.m_func, m_reducer));

    reference_type update = final_reducer.init(ptr);
=======
    reference_type update = reducer.init(ptr);
>>>>>>> 9e844301

    this->exec(update);

    reducer.final(ptr);
  }

  template <class ViewType>
  ParallelReduce(const CombinedFunctorReducerType& arg_functor_reducer,
                 const MDRangePolicy& arg_policy,
<<<<<<< HEAD
                 const HostViewType& arg_result_view,
                 std::enable_if_t<Kokkos::is_view<HostViewType>::value &&
                                      !Kokkos::is_reducer<ReducerType>::value,
                                  void*> = nullptr)
      : m_iter(arg_policy, arg_functor),
        m_reducer(InvalidType()),
=======
                 const ViewType& arg_result_view)
      : m_iter(arg_policy, arg_functor_reducer),
>>>>>>> 9e844301
        m_result_ptr(arg_result_view.data()) {
    static_assert(Kokkos::is_view<ViewType>::value,
                  "Kokkos::Serial reduce result must be a View");

    static_assert(
        Kokkos::Impl::MemorySpaceAccess<typename ViewType::memory_space,
                                        Kokkos::HostSpace>::accessible,
<<<<<<< HEAD
        "Kokkos::Serial reduce result must be a View in HostSpace");
  }

  inline ParallelReduce(const FunctorType& arg_functor,
                        MDRangePolicy arg_policy, const ReducerType& reducer)
      : m_iter(arg_policy, arg_functor),
        m_reducer(reducer),
        m_result_ptr(reducer.view().data()) {
    /*static_assert( std::is_same< typename ViewType::memory_space
                                    , Kokkos::HostSpace >::value
      , "Reduction result on Kokkos::OpenMP must be a Kokkos::View in HostSpace"
      );*/
=======
        "Kokkos::Serial reduce result must be a View accessible from "
        "HostSpace");
>>>>>>> 9e844301
  }
};

}  // namespace Impl
}  // namespace Kokkos

#endif<|MERGE_RESOLUTION|>--- conflicted
+++ resolved
@@ -73,24 +73,9 @@
   using value_type     = typename ReducerType::value_type;
   using reference_type = typename ReducerType::reference_type;
 
-<<<<<<< HEAD
-  using Analysis = FunctorAnalysis<FunctorPatternInterface::REDUCE,
-                                   MDRangePolicy, ReducerTypeFwd>;
-
-  using pointer_type   = typename Analysis::pointer_type;
-  using value_type     = typename Analysis::value_type;
-  using reference_type = typename Analysis::reference_type;
-
-  using iterate_type =
-      typename Kokkos::Impl::HostIterateTile<MDRangePolicy, FunctorType,
-                                             WorkTag, reference_type>;
-  const iterate_type m_iter;
-  const ReducerType m_reducer;
-=======
   using iterate_type = typename Kokkos::Impl::HostIterateTile<
       MDRangePolicy, CombinedFunctorReducerType, WorkTag, reference_type>;
   const iterate_type m_iter;
->>>>>>> 9e844301
   const pointer_type m_result_ptr;
 
   inline void exec(reference_type update) const {
@@ -111,13 +96,8 @@
     return 1024;
   }
   inline void execute() const {
-<<<<<<< HEAD
-    const size_t pool_reduce_size = Analysis::value_size(
-        ReducerConditional::select(m_iter.m_func, m_reducer));
-=======
     const ReducerType& reducer     = m_iter.m_func.get_reducer();
     const size_t pool_reduce_size  = reducer.value_size();
->>>>>>> 9e844301
     const size_t team_reduce_size  = 0;  // Never shrinks
     const size_t team_shared_size  = 0;  // Never shrinks
     const size_t thread_local_size = 0;  // Never shrinks
@@ -137,14 +117,7 @@
             : pointer_type(
                   internal_instance->m_thread_team_data.pool_reduce_local());
 
-<<<<<<< HEAD
-    typename Analysis::Reducer final_reducer(
-        &ReducerConditional::select(m_iter.m_func, m_reducer));
-
-    reference_type update = final_reducer.init(ptr);
-=======
     reference_type update = reducer.init(ptr);
->>>>>>> 9e844301
 
     this->exec(update);
 
@@ -154,17 +127,8 @@
   template <class ViewType>
   ParallelReduce(const CombinedFunctorReducerType& arg_functor_reducer,
                  const MDRangePolicy& arg_policy,
-<<<<<<< HEAD
-                 const HostViewType& arg_result_view,
-                 std::enable_if_t<Kokkos::is_view<HostViewType>::value &&
-                                      !Kokkos::is_reducer<ReducerType>::value,
-                                  void*> = nullptr)
-      : m_iter(arg_policy, arg_functor),
-        m_reducer(InvalidType()),
-=======
                  const ViewType& arg_result_view)
       : m_iter(arg_policy, arg_functor_reducer),
->>>>>>> 9e844301
         m_result_ptr(arg_result_view.data()) {
     static_assert(Kokkos::is_view<ViewType>::value,
                   "Kokkos::Serial reduce result must be a View");
@@ -172,23 +136,8 @@
     static_assert(
         Kokkos::Impl::MemorySpaceAccess<typename ViewType::memory_space,
                                         Kokkos::HostSpace>::accessible,
-<<<<<<< HEAD
-        "Kokkos::Serial reduce result must be a View in HostSpace");
-  }
-
-  inline ParallelReduce(const FunctorType& arg_functor,
-                        MDRangePolicy arg_policy, const ReducerType& reducer)
-      : m_iter(arg_policy, arg_functor),
-        m_reducer(reducer),
-        m_result_ptr(reducer.view().data()) {
-    /*static_assert( std::is_same< typename ViewType::memory_space
-                                    , Kokkos::HostSpace >::value
-      , "Reduction result on Kokkos::OpenMP must be a Kokkos::View in HostSpace"
-      );*/
-=======
         "Kokkos::Serial reduce result must be a View accessible from "
         "HostSpace");
->>>>>>> 9e844301
   }
 };
 
