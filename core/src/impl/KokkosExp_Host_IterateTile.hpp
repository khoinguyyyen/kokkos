--- conflicted
+++ resolved
@@ -2093,13 +2093,8 @@
     const bool full_tile = check_iteration_bounds(m_tiledims, m_offset);
 
     Tile_Loop_Type<RP::rank, (RP::inner_direction == Iterate::Left), index_type,
-<<<<<<< HEAD
-                   Tag>::apply(val, m_func, full_tile, m_offset, m_rp.m_tile,
-                               m_tiledims);
-=======
                    Tag>::apply(val, m_func.get_functor(), full_tile, m_offset,
                                m_rp.m_tile, m_tiledims);
->>>>>>> 9e844301
   }
 
 #else
