--- conflicted
+++ resolved
@@ -252,12 +252,7 @@
   inline Impl::CudaInternal* impl_internal_space_instance() const { return m_space_instance; }
 private:
 
-<<<<<<< HEAD
   Impl::CudaInternal* m_space_instance;
-=======
-  int          m_device = 0;
-  cudaStream_t m_stream = nullptr;
->>>>>>> 86f10d25
 };
 
 } // namespace Kokkos
