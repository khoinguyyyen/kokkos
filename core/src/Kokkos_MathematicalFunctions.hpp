/*
//@HEADER
// ************************************************************************
//
//                        Kokkos v. 3.0
//       Copyright (2020) National Technology & Engineering
//               Solutions of Sandia, LLC (NTESS).
//
// Under the terms of Contract DE-NA0003525 with NTESS,
// the U.S. Government retains certain rights in this software.
//
// Redistribution and use in source and binary forms, with or without
// modification, are permitted provided that the following conditions are
// met:
//
// 1. Redistributions of source code must retain the above copyright
// notice, this list of conditions and the following disclaimer.
//
// 2. Redistributions in binary form must reproduce the above copyright
// notice, this list of conditions and the following disclaimer in the
// documentation and/or other materials provided with the distribution.
//
// 3. Neither the name of the Corporation nor the names of the
// contributors may be used to endorse or promote products derived from
// this software without specific prior written permission.
//
// THIS SOFTWARE IS PROVIDED BY NTESS "AS IS" AND ANY
// EXPRESS OR IMPLIED WARRANTIES, INCLUDING, BUT NOT LIMITED TO, THE
// IMPLIED WARRANTIES OF MERCHANTABILITY AND FITNESS FOR A PARTICULAR
// PURPOSE ARE DISCLAIMED. IN NO EVENT SHALL NTESS OR THE
// CONTRIBUTORS BE LIABLE FOR ANY DIRECT, INDIRECT, INCIDENTAL, SPECIAL,
// EXEMPLARY, OR CONSEQUENTIAL DAMAGES (INCLUDING, BUT NOT LIMITED TO,
// PROCUREMENT OF SUBSTITUTE GOODS OR SERVICES; LOSS OF USE, DATA, OR
// PROFITS; OR BUSINESS INTERRUPTION) HOWEVER CAUSED AND ON ANY THEORY OF
// LIABILITY, WHETHER IN CONTRACT, STRICT LIABILITY, OR TORT (INCLUDING
// NEGLIGENCE OR OTHERWISE) ARISING IN ANY WAY OUT OF THE USE OF THIS
// SOFTWARE, EVEN IF ADVISED OF THE POSSIBILITY OF SUCH DAMAGE.
//
// Questions? Contact Christian R. Trott (crtrott@sandia.gov)
//
// ************************************************************************
//@HEADER
*/

#ifndef KOKKOS_MATHEMATICAL_FUNCTIONS_HPP
#define KOKKOS_MATHEMATICAL_FUNCTIONS_HPP

#include <Kokkos_Macros.hpp>
#include <cmath>
#include <cstdlib>
#include <type_traits>

#ifdef KOKKOS_ENABLE_SYCL
#include <CL/sycl.hpp>
#endif

namespace Kokkos {

namespace Impl {
template <class T, bool = std::is_integral<T>::value>
struct promote {
  using type = double;
};
template <class T>
struct promote<T, false> {};
template <>
struct promote<long double> {
  using type = long double;
};
template <>
struct promote<double> {
  using type = double;
};
template <>
struct promote<float> {
  using type = float;
};
template <class T>
using promote_t = typename promote<T>::type;
template <class T, class U,
          bool = std::is_arithmetic<T>::value&& std::is_arithmetic<U>::value>
struct promote_2 {
  using type = decltype(promote_t<T>() + promote_t<U>());
};
template <class T, class U>
struct promote_2<T, U, false> {};
template <class T, class U>
using promote_2_t = typename promote_2<T, U>::type;
}  // namespace Impl

// NOTE long double overloads are not available on the device

#if defined(KOKKOS_ENABLE_SYCL)
#define KOKKOS_IMPL_MATH_FUNCTIONS_NAMESPACE sycl
#else
#if defined(KOKKOS_COMPILER_NVCC) && defined(__GNUC__) && (__GNUC__ < 6) && \
    !defined(__clang__)
#define KOKKOS_IMPL_MATH_FUNCTIONS_NAMESPACE
#else
#define KOKKOS_IMPL_MATH_FUNCTIONS_NAMESPACE std
#endif
#endif

#if defined(KOKKOS_ENABLE_DEPRECATED_CODE_3)
#define KOKKOS_IMPL_MATH_FUNCTIONS_DEFINED_IF_DEPRECATED_CODE_ENABLED( \
    USING_DECLARATIONS_IN_EXPERIMENTAL_NAMESPACE)                      \
  USING_DECLARATIONS_IN_EXPERIMENTAL_NAMESPACE
#else
#define KOKKOS_IMPL_MATH_FUNCTIONS_DEFINED_IF_DEPRECATED_CODE_ENABLED( \
    USING_DECLARATIONS_IN_EXPERIMENTAL_NAMESPACE)                      \
  /* nothing */
#endif

#define KOKKOS_IMPL_MATH_UNARY_FUNCTION(FUNC)                                 \
  KOKKOS_INLINE_FUNCTION float FUNC(float x) {                                \
    using KOKKOS_IMPL_MATH_FUNCTIONS_NAMESPACE::FUNC;                         \
    return FUNC(x);                                                           \
  }                                                                           \
  KOKKOS_INLINE_FUNCTION double FUNC(double x) {                              \
    using KOKKOS_IMPL_MATH_FUNCTIONS_NAMESPACE::FUNC;                         \
    return FUNC(x);                                                           \
  }                                                                           \
  inline long double FUNC(long double x) {                                    \
    using std::FUNC;                                                          \
    return FUNC(x);                                                           \
  }                                                                           \
  KOKKOS_INLINE_FUNCTION float FUNC##f(float x) {                             \
    using KOKKOS_IMPL_MATH_FUNCTIONS_NAMESPACE::FUNC;                         \
    return FUNC(x);                                                           \
  }                                                                           \
  inline long double FUNC##l(long double x) {                                 \
    using std::FUNC;                                                          \
    return FUNC(x);                                                           \
  }                                                                           \
  template <class T>                                                          \
  KOKKOS_INLINE_FUNCTION std::enable_if_t<std::is_integral<T>::value, double> \
  FUNC(T x) {                                                                 \
    using KOKKOS_IMPL_MATH_FUNCTIONS_NAMESPACE::FUNC;                         \
    return FUNC(static_cast<double>(x));                                      \
  }                                                                           \
  KOKKOS_IMPL_MATH_FUNCTIONS_DEFINED_IF_DEPRECATED_CODE_ENABLED(              \
      namespace Experimental {                                                \
        using ::Kokkos::FUNC;                                                 \
        using ::Kokkos::FUNC##f;                                              \
        using ::Kokkos::FUNC##l;                                              \
      });

// isinf, isnan, and isinfinite do not work on Windows with CUDA with std::
// getting warnings about calling host function in device function then
// runtime test fails
#if defined(_WIN32) && defined(KOKKOS_ENABLE_CUDA)
#define KOKKOS_IMPL_MATH_UNARY_PREDICATE(FUNC)                              \
  KOKKOS_INLINE_FUNCTION bool FUNC(float x) { return ::FUNC(x); }           \
  KOKKOS_INLINE_FUNCTION bool FUNC(double x) { return ::FUNC(x); }          \
  inline bool FUNC(long double x) {                                         \
    using std::FUNC;                                                        \
    return FUNC(x);                                                         \
  }                                                                         \
  template <class T>                                                        \
  KOKKOS_INLINE_FUNCTION std::enable_if_t<std::is_integral<T>::value, bool> \
  FUNC(T x) {                                                               \
    return ::FUNC(static_cast<double>(x));                                  \
  }                                                                         \
  KOKKOS_IMPL_MATH_FUNCTIONS_DEFINED_IF_DEPRECATED_CODE_ENABLED(            \
      namespace Experimental { using ::Kokkos::FUNC; })
#else
#define KOKKOS_IMPL_MATH_UNARY_PREDICATE(FUNC)                              \
  KOKKOS_INLINE_FUNCTION bool FUNC(float x) {                               \
    using KOKKOS_IMPL_MATH_FUNCTIONS_NAMESPACE::FUNC;                       \
    return FUNC(x);                                                         \
  }                                                                         \
  KOKKOS_INLINE_FUNCTION bool FUNC(double x) {                              \
    using KOKKOS_IMPL_MATH_FUNCTIONS_NAMESPACE::FUNC;                       \
    return FUNC(x);                                                         \
  }                                                                         \
  inline bool FUNC(long double x) {                                         \
    using std::FUNC;                                                        \
    return FUNC(x);                                                         \
  }                                                                         \
  template <class T>                                                        \
  KOKKOS_INLINE_FUNCTION std::enable_if_t<std::is_integral<T>::value, bool> \
  FUNC(T x) {                                                               \
    using KOKKOS_IMPL_MATH_FUNCTIONS_NAMESPACE::FUNC;                       \
    return FUNC(static_cast<double>(x));                                    \
  }                                                                         \
  KOKKOS_IMPL_MATH_FUNCTIONS_DEFINED_IF_DEPRECATED_CODE_ENABLED(            \
      namespace Experimental { using ::Kokkos::FUNC; })
#endif

#define KOKKOS_IMPL_MATH_BINARY_FUNCTION(FUNC)                          \
  KOKKOS_INLINE_FUNCTION float FUNC(float x, float y) {                 \
    using KOKKOS_IMPL_MATH_FUNCTIONS_NAMESPACE::FUNC;                   \
    return FUNC(x, y);                                                  \
  }                                                                     \
  KOKKOS_INLINE_FUNCTION double FUNC(double x, double y) {              \
    using KOKKOS_IMPL_MATH_FUNCTIONS_NAMESPACE::FUNC;                   \
    return FUNC(x, y);                                                  \
  }                                                                     \
  inline long double FUNC(long double x, long double y) {               \
    using std::FUNC;                                                    \
    return FUNC(x, y);                                                  \
  }                                                                     \
  KOKKOS_INLINE_FUNCTION float FUNC##f(float x, float y) {              \
    using KOKKOS_IMPL_MATH_FUNCTIONS_NAMESPACE::FUNC;                   \
    return FUNC(x, y);                                                  \
  }                                                                     \
  inline long double FUNC##l(long double x, long double y) {            \
    using std::FUNC;                                                    \
    return FUNC(x, y);                                                  \
  }                                                                     \
  template <class T1, class T2>                                         \
  KOKKOS_INLINE_FUNCTION std::enable_if_t<                              \
      std::is_arithmetic<T1>::value && std::is_arithmetic<T2>::value && \
          !std::is_same<T1, long double>::value &&                      \
          !std::is_same<T2, long double>::value,                        \
      Kokkos::Impl::promote_2_t<T1, T2>>                                \
  FUNC(T1 x, T2 y) {                                                    \
    using Promoted = Kokkos::Impl::promote_2_t<T1, T2>;                 \
    using KOKKOS_IMPL_MATH_FUNCTIONS_NAMESPACE::FUNC;                   \
    return FUNC(static_cast<Promoted>(x), static_cast<Promoted>(y));    \
  }                                                                     \
  template <class T1, class T2>                                         \
  inline std::enable_if_t<std::is_arithmetic<T1>::value &&              \
                              std::is_arithmetic<T2>::value &&          \
                              (std::is_same<T1, long double>::value ||  \
                               std::is_same<T2, long double>::value),   \
                          long double>                                  \
  FUNC(T1 x, T2 y) {                                                    \
    using Promoted = Kokkos::Impl::promote_2_t<T1, T2>;                 \
    static_assert(std::is_same<Promoted, long double>::value, "");      \
    using std::FUNC;                                                    \
    return FUNC(static_cast<Promoted>(x), static_cast<Promoted>(y));    \
  }                                                                     \
  KOKKOS_IMPL_MATH_FUNCTIONS_DEFINED_IF_DEPRECATED_CODE_ENABLED(        \
      namespace Experimental {                                          \
        using ::Kokkos::FUNC;                                           \
        using ::Kokkos::FUNC##f;                                        \
        using ::Kokkos::FUNC##l;                                        \
      })
// Basic operations
KOKKOS_INLINE_FUNCTION int abs(int n) {
  using KOKKOS_IMPL_MATH_FUNCTIONS_NAMESPACE::abs;
  return abs(n);
}
KOKKOS_INLINE_FUNCTION long abs(long n) {
  using KOKKOS_IMPL_MATH_FUNCTIONS_NAMESPACE::abs;
  return abs(n);
}
KOKKOS_INLINE_FUNCTION long long abs(long long n) {
  using KOKKOS_IMPL_MATH_FUNCTIONS_NAMESPACE::abs;
  return abs(n);
}
KOKKOS_INLINE_FUNCTION float abs(float x) {
  using KOKKOS_IMPL_MATH_FUNCTIONS_NAMESPACE::abs;
  return abs(x);
}
KOKKOS_INLINE_FUNCTION double abs(double x) {
  using KOKKOS_IMPL_MATH_FUNCTIONS_NAMESPACE::abs;
  return abs(x);
}
inline long double abs(long double x) {
  using std::abs;
  return abs(x);
}
KOKKOS_IMPL_MATH_FUNCTIONS_DEFINED_IF_DEPRECATED_CODE_ENABLED(
    namespace Experimental { using ::Kokkos::abs; })
KOKKOS_IMPL_MATH_UNARY_FUNCTION(fabs)
KOKKOS_IMPL_MATH_BINARY_FUNCTION(fmod)
KOKKOS_IMPL_MATH_BINARY_FUNCTION(remainder)
// remquo
// fma
KOKKOS_IMPL_MATH_BINARY_FUNCTION(fmax)
KOKKOS_IMPL_MATH_BINARY_FUNCTION(fmin)
KOKKOS_IMPL_MATH_BINARY_FUNCTION(fdim)
#ifndef KOKKOS_ENABLE_SYCL
KOKKOS_INLINE_FUNCTION float nanf(char const* arg) { return ::nanf(arg); }
KOKKOS_INLINE_FUNCTION double nan(char const* arg) { return ::nan(arg); }
#else
// FIXME_SYCL
// sycl::nan does not follow the C/C++ standard library and takes an unsigned
// integer as argument.  The current implementation does not attempt to convert
// the character string arg into the quiet NaN value.
KOKKOS_INLINE_FUNCTION float nanf(char const*) { return sycl::nan(0u); }
KOKKOS_INLINE_FUNCTION double nan(char const*) { return sycl::nan(0ul); }
#endif
inline long double nanl(char const* arg) { return ::nanl(arg); }
<<<<<<< HEAD
=======
KOKKOS_IMPL_MATH_FUNCTIONS_DEFINED_IF_DEPRECATED_CODE_ENABLED(
    namespace Experimental {
      using ::Kokkos::nan;
      using ::Kokkos::nanf;
      using ::Kokkos::nanl;
    })
// Power functions
KOKKOS_IMPL_MATH_BINARY_FUNCTION(pow)
KOKKOS_IMPL_MATH_UNARY_FUNCTION(sqrt)
KOKKOS_IMPL_MATH_UNARY_FUNCTION(cbrt)
KOKKOS_IMPL_MATH_BINARY_FUNCTION(hypot)
>>>>>>> 72de5942
// Exponential functions
KOKKOS_IMPL_MATH_UNARY_FUNCTION(exp)
KOKKOS_IMPL_MATH_UNARY_FUNCTION(exp2)
KOKKOS_IMPL_MATH_UNARY_FUNCTION(expm1)
KOKKOS_IMPL_MATH_UNARY_FUNCTION(log)
KOKKOS_IMPL_MATH_UNARY_FUNCTION(log10)
KOKKOS_IMPL_MATH_UNARY_FUNCTION(log2)
KOKKOS_IMPL_MATH_UNARY_FUNCTION(log1p)
// Power functions
KOKKOS_IMPL_MATH_BINARY_FUNCTION(pow)
KOKKOS_IMPL_MATH_UNARY_FUNCTION(sqrt)
KOKKOS_IMPL_MATH_UNARY_FUNCTION(cbrt)
KOKKOS_IMPL_MATH_BINARY_FUNCTION(hypot)
// Trigonometric functions
KOKKOS_IMPL_MATH_UNARY_FUNCTION(sin)
KOKKOS_IMPL_MATH_UNARY_FUNCTION(cos)
KOKKOS_IMPL_MATH_UNARY_FUNCTION(tan)
KOKKOS_IMPL_MATH_UNARY_FUNCTION(asin)
KOKKOS_IMPL_MATH_UNARY_FUNCTION(acos)
KOKKOS_IMPL_MATH_UNARY_FUNCTION(atan)
KOKKOS_IMPL_MATH_BINARY_FUNCTION(atan2)
// Hyperbolic functions
KOKKOS_IMPL_MATH_UNARY_FUNCTION(sinh)
KOKKOS_IMPL_MATH_UNARY_FUNCTION(cosh)
KOKKOS_IMPL_MATH_UNARY_FUNCTION(tanh)
KOKKOS_IMPL_MATH_UNARY_FUNCTION(asinh)
KOKKOS_IMPL_MATH_UNARY_FUNCTION(acosh)
KOKKOS_IMPL_MATH_UNARY_FUNCTION(atanh)
// Error and gamma functions
KOKKOS_IMPL_MATH_UNARY_FUNCTION(erf)
KOKKOS_IMPL_MATH_UNARY_FUNCTION(erfc)
KOKKOS_IMPL_MATH_UNARY_FUNCTION(tgamma)
KOKKOS_IMPL_MATH_UNARY_FUNCTION(lgamma)
// Nearest integer floating point operations
KOKKOS_IMPL_MATH_UNARY_FUNCTION(ceil)
KOKKOS_IMPL_MATH_UNARY_FUNCTION(floor)
KOKKOS_IMPL_MATH_UNARY_FUNCTION(trunc)
KOKKOS_IMPL_MATH_UNARY_FUNCTION(round)
// lround
// llround
// FIXME_SYCL not available as of current SYCL 2020 specification (revision 4)
#ifndef KOKKOS_ENABLE_SYCL  // FIXME_SYCL
KOKKOS_IMPL_MATH_UNARY_FUNCTION(nearbyint)
#endif
// rint
// lrint
// llrint
// Floating point manipulation functions
// frexp
// ldexp
// modf
// scalbn
// scalbln
// ilog
KOKKOS_IMPL_MATH_UNARY_FUNCTION(logb)
KOKKOS_IMPL_MATH_BINARY_FUNCTION(nextafter)
// nexttoward
KOKKOS_IMPL_MATH_BINARY_FUNCTION(copysign)
// Classification and comparison
// fpclassify
KOKKOS_IMPL_MATH_UNARY_PREDICATE(isfinite)
KOKKOS_IMPL_MATH_UNARY_PREDICATE(isinf)
KOKKOS_IMPL_MATH_UNARY_PREDICATE(isnan)
// isnormal
KOKKOS_IMPL_MATH_UNARY_PREDICATE(signbit)
// isgreater
// isgreaterequal
// isless
// islessequal
// islessgreater
// isunordered

#undef KOKKOS_IMPL_MATH_FUNCTIONS_DEFINED_IF_DEPRECATED_CODE_ENABLED
#undef KOKKOS_IMPL_MATH_FUNCTIONS_NAMESPACE
#undef KOKKOS_IMPL_MATH_UNARY_FUNCTION
#undef KOKKOS_IMPL_MATH_UNARY_PREDICATE
#undef KOKKOS_IMPL_MATH_BINARY_FUNCTION

}  // namespace Kokkos

#endif<|MERGE_RESOLUTION|>--- conflicted
+++ resolved
@@ -284,20 +284,12 @@
 KOKKOS_INLINE_FUNCTION double nan(char const*) { return sycl::nan(0ul); }
 #endif
 inline long double nanl(char const* arg) { return ::nanl(arg); }
-<<<<<<< HEAD
-=======
 KOKKOS_IMPL_MATH_FUNCTIONS_DEFINED_IF_DEPRECATED_CODE_ENABLED(
     namespace Experimental {
       using ::Kokkos::nan;
       using ::Kokkos::nanf;
       using ::Kokkos::nanl;
     })
-// Power functions
-KOKKOS_IMPL_MATH_BINARY_FUNCTION(pow)
-KOKKOS_IMPL_MATH_UNARY_FUNCTION(sqrt)
-KOKKOS_IMPL_MATH_UNARY_FUNCTION(cbrt)
-KOKKOS_IMPL_MATH_BINARY_FUNCTION(hypot)
->>>>>>> 72de5942
 // Exponential functions
 KOKKOS_IMPL_MATH_UNARY_FUNCTION(exp)
 KOKKOS_IMPL_MATH_UNARY_FUNCTION(exp2)
