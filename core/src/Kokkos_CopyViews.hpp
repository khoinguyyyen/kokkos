--- conflicted
+++ resolved
@@ -2121,11 +2121,7 @@
     typename std::enable_if<std::is_same<
         typename ViewTraits<DT, DP...>::specialize, void>::value>::type* =
         nullptr) {
-<<<<<<< HEAD
-  Kokkos::parallel_for(Kokkos::TeamThreadRange(team, dst.span()),
-=======
   Kokkos::parallel_for(Kokkos::TeamVectorRange(team, dst.span()),
->>>>>>> c838bdcf
                        [&](const int& i) { dst.data()[i] = value; });
 }
 //----------------------------------------------------------------------------
