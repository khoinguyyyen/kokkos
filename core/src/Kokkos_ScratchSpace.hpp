--- conflicted
+++ resolved
@@ -148,17 +148,10 @@
                                             const IntType& size_L0,
                                             void* ptr_L1           = nullptr,
                                             const IntType& size_L1 = 0)
-<<<<<<< HEAD
-      : m_iter_L0((char*)ptr_L0),
-        m_iter_L1((char*)ptr_L1),
-        m_end_L0((char*)ptr_L0 + size_L0),
-        m_end_L1((char*)ptr_L1 + size_L1),
-=======
       : m_iter_L0(static_cast<char*>(ptr_L0)),
         m_iter_L1(static_cast<char*>(ptr_L1)),
         m_end_L0(static_cast<char*>(ptr_L0) + size_L0),
         m_end_L1(static_cast<char*>(ptr_L1) + size_L1),
->>>>>>> 5ef8603f
         m_multiplier(1),
         m_offset(0),
         m_default_level(0) {}
