--- conflicted
+++ resolved
@@ -117,15 +117,12 @@
 
   Impl::OpenMPExec * instance = t_openmp_instance;
 
-<<<<<<< HEAD
   const int team_size = 1;  // Threads per core
-=======
-  OpenMPExec::resize_thread_data( 0 /* global reduce buffer */
-                                , 512 * team_size /* team reduce buffer */
-                                , 0 /* team shared buffer */
-                                , 0 /* thread local buffer */
-                                );
->>>>>>> bda979b0
+  instance->resize_thread_data( 0 /* global reduce buffer */
+                              , 512 * team_size /* team reduce buffer */
+                              , 0 /* team shared buffer */
+                              , 0 /* thread local buffer */
+                              );
 
   instance->set_in_parallel();
 #ifdef KOKKOS_ENABLE_PROC_BIND
