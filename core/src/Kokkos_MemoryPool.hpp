/*
//@HEADER
// ************************************************************************
//
//                        Kokkos v. 2.0
//              Copyright (2014) Sandia Corporation
//
// Under the terms of Contract DE-AC04-94AL85000 with Sandia Corporation,
// the U.S. Government retains certain rights in this software.
//
// Redistribution and use in source and binary forms, with or without
// modification, are permitted provided that the following conditions are
// met:
//
// 1. Redistributions of source code must retain the above copyright
// notice, this list of conditions and the following disclaimer.
//
// 2. Redistributions in binary form must reproduce the above copyright
// notice, this list of conditions and the following disclaimer in the
// documentation and/or other materials provided with the distribution.
//
// 3. Neither the name of the Corporation nor the names of the
// contributors may be used to endorse or promote products derived from
// this software without specific prior written permission.
//
// THIS SOFTWARE IS PROVIDED BY SANDIA CORPORATION "AS IS" AND ANY
// EXPRESS OR IMPLIED WARRANTIES, INCLUDING, BUT NOT LIMITED TO, THE
// IMPLIED WARRANTIES OF MERCHANTABILITY AND FITNESS FOR A PARTICULAR
// PURPOSE ARE DISCLAIMED. IN NO EVENT SHALL SANDIA CORPORATION OR THE
// CONTRIBUTORS BE LIABLE FOR ANY DIRECT, INDIRECT, INCIDENTAL, SPECIAL,
// EXEMPLARY, OR CONSEQUENTIAL DAMAGES (INCLUDING, BUT NOT LIMITED TO,
// PROCUREMENT OF SUBSTITUTE GOODS OR SERVICES; LOSS OF USE, DATA, OR
// PROFITS; OR BUSINESS INTERRUPTION) HOWEVER CAUSED AND ON ANY THEORY OF
// LIABILITY, WHETHER IN CONTRACT, STRICT LIABILITY, OR TORT (INCLUDING
// NEGLIGENCE OR OTHERWISE) ARISING IN ANY WAY OUT OF THE USE OF THIS
// SOFTWARE, EVEN IF ADVISED OF THE POSSIBILITY OF SUCH DAMAGE.
//
// Questions? Contact  H. Carter Edwards (hcedwar@sandia.gov)
//
// ************************************************************************
//@HEADER
*/

#ifndef KOKKOS_MEMORYPOOL_HPP
#define KOKKOS_MEMORYPOOL_HPP

#include <vector>

#include <Kokkos_Core_fwd.hpp>
#include <impl/Kokkos_Error.hpp>
#include <impl/KokkosExp_SharedAlloc.hpp>
#include <Kokkos_ExecPolicy.hpp>
#include <Kokkos_Atomic.hpp>

// How should errors be handled?  In general, production code should return a
// value indicating failure so the user can decide how the error is handled.
// While experimental, code can abort instead.  If KOKKOS_MEMPOOL_PRINTERR is
// defined, the code will abort with an error message.  Otherwise, the code will
// return with a value indicating failure when possible, or do nothing instead.
//#define KOKKOS_MEMPOOL_PRINTERR

//#define KOKKOS_MEMPOOL_PRINT_INFO

#ifdef KOKKOS_MEMPOOL_PRINT_INFO
#include <cmath>
#endif

//----------------------------------------------------------------------------

namespace Kokkos {
namespace Experimental {

template < class Space >
class MemoryPool ;

namespace Impl {

#ifdef KOKKOS_MEMPOOL_PRINT_INFO
template < typename Link >
struct print_mempool {
  size_t    m_num_chunk_sizes;
  size_t *  m_chunk_size;
  Link **   m_freelist;
  char *    m_data;

  print_mempool( size_t ncs, size_t * cs, Link ** f, char * d )
    : m_num_chunk_sizes(ncs), m_chunk_size(cs), m_freelist(f), m_data(d)
  {}

  KOKKOS_INLINE_FUNCTION
  void operator()( size_t i ) const
  {
    if ( i == 0 ) {
      // Get the padding size for printing an address.
      char padding[32];
      double ds = static_cast<double>( reinterpret_cast<unsigned long>( m_data ) );
      size_t padding_size = static_cast<size_t>( ceil( ceil( log2( ds ) ) / 4 ) + 2 );

      // Create the padding string.
      for ( size_t j = 0; j < padding_size; ++j ) padding[j] = ' ';
      padding[padding_size] = '\0';

      printf( "*** ON DEVICE ***\n");
      printf( "m_chunk_size: 0x%lx\n", reinterpret_cast<unsigned long>( m_chunk_size ) );
      printf( "  m_freelist: 0x%lx\n", reinterpret_cast<unsigned long>( m_freelist ) );
      printf( "      m_data: 0x%lx\n", reinterpret_cast<unsigned long>( m_data ) );
      for ( size_t l = 0; l < m_num_chunk_sizes; ++l ) {
        printf( "%2lu    freelist: 0x%lx    chunk_size: %6lu\n",
                l, reinterpret_cast<unsigned long>( m_freelist[l] ), m_chunk_size[l] );
      }
      printf( "%s                    chunk_size: %6lu\n\n", padding,
              m_chunk_size[m_num_chunk_sizes] );
    }
  }
};
#endif

template < typename Link >
struct initialize_mempool {
  char *  m_data;
  size_t  m_chunk_size;
  size_t  m_last_chunk;

  initialize_mempool( char * d, size_t cs, size_t lc )
    : m_data(d), m_chunk_size(cs), m_last_chunk(lc)
  {}

  KOKKOS_INLINE_FUNCTION
  void operator()( size_t i ) const
  {
    Link * lp = reinterpret_cast<Link *>( m_data + i * m_chunk_size );

    // All entries in the list point to the next entry except the last which
    // is null.
    lp->m_next = i < m_last_chunk ?
                 reinterpret_cast<Link *>( m_data + (i + 1) * m_chunk_size ) : 0;
  }
};

class MemPoolList {
private:

  typedef Impl::SharedAllocationTracker  Tracker;

  template< class > friend class Kokkos::Experimental::MemoryPool;

public:

  /// \brief Structure used to create a linked list from the memory chunks.
  ///
  /// The chunks are cast to this type internally to create the lists.
  struct Link {
    Link * m_next;
  };

private:

  Tracker   m_track;

  // These three variables are pointers into device memory.
  size_t *  m_chunk_size; // Array of chunk sizes of freelists.
  Link **   m_freelist;   // Array of freelist heads.
  char *    m_data;       // Beginning memory location used for chunks.

  size_t    m_data_size;
  size_t    m_chunk_spacing;

#if defined(KOKKOS_MEMPOOL_PRINT_INFO) && defined(KOKKOS_ACTIVE_EXECUTION_MEMORY_SPACE_HOST)
  static long m_count;
#endif

  ~MemPoolList() = default;
  MemPoolList() = default;
  MemPoolList( MemPoolList && ) = default;
  MemPoolList( const MemPoolList & ) = default;
  MemPoolList & operator = ( MemPoolList && ) = default;
  MemPoolList & operator = ( const MemPoolList & ) = default;

  template< class MemorySpace, class ExecutionSpace >
  inline
<<<<<<< HEAD
  MemPoolList( const MemorySpace & memspace, const ExecutionSpace &,
               size_t base_chunk_size, size_t total_size,
               size_t num_chunk_sizes, size_t chunk_spacing )
    : m_track(), m_chunk_size(0), m_freelist(0), m_data(0), m_data_size(0),
      m_chunk_spacing(chunk_spacing)
=======
  MemPoolList( const MemorySpace & arg_space 
             , const ExecutionSpace & 
             , size_t        arg_chunk
             , size_t        arg_total
             )
    : m_track()
    , m_head_list(0)
    , m_chunk_size(0)
    , m_chunk_count( ( ( arg_total + arg_chunk - 1 ) / arg_chunk ) )
>>>>>>> 4dfe0daa
  {
    enum { MIN_CHUNK_SIZE = 128 };

    static_assert( sizeof(size_t) <= sizeof(void*), "" );

    typedef Impl::SharedAllocationRecord< MemorySpace, void >  SharedRecord;
    typedef Kokkos::RangePolicy< ExecutionSpace >              Range;

    // The base chunk size must be at least MIN_CHUNK_SIZE bytes as this is the
    // cache-line size for NVIDA GPUs.
    if ( base_chunk_size < MIN_CHUNK_SIZE ) {
      printf( "** Chunk size must be at least %u bytes.  Setting to %u. **\n",
              MIN_CHUNK_SIZE, MIN_CHUNK_SIZE);
      fflush( stdout );

      base_chunk_size = MIN_CHUNK_SIZE;
    }

    // The base chunk size must also be a multiple of MIN_CHUNK_SIZE bytes for
    // correct memory alignment of the chunks.  If it isn't a multiple of
    // MIN_CHUNK_SIZE, set it to the smallest multiple of MIN_CHUNK_SIZE
    // greater than the given chunk size.
    if ( base_chunk_size % MIN_CHUNK_SIZE != 0 ) {
      size_t old_chunk_size = base_chunk_size;
      base_chunk_size = ( ( old_chunk_size + MIN_CHUNK_SIZE - 1 ) / MIN_CHUNK_SIZE ) *
                        MIN_CHUNK_SIZE;

      printf( "** Chunk size must be a multiple of %u bytes.  Given: %lu  Using: %lu. **\n",
              MIN_CHUNK_SIZE, old_chunk_size, base_chunk_size);
      fflush( stdout );
    }

    // Force total_size to be a multiple of base_chunk_size.
    total_size = ( ( total_size + base_chunk_size - 1 ) / base_chunk_size ) *
                 base_chunk_size;

    m_data_size = total_size;

    // Get the chunk size for the largest possible chunk.
    //   max_chunk_size =
    //     base_chunk_size * (m_chunk_spacing ^ (num_chunk_sizes - 1))
    size_t max_chunk_size = base_chunk_size;
    for (size_t i = 1; i < num_chunk_sizes; ++i) {
      max_chunk_size *= m_chunk_spacing;
    }

    // We want each chunk size to use total_size / num_chunk_sizes memory.  If
    // the total size of the pool is not enough to accomodate this, keep making
    // the next lower chunk size the max_chunk_size until it is.
    while ( max_chunk_size > total_size / num_chunk_sizes ) {
      max_chunk_size /= m_chunk_spacing;
      --num_chunk_sizes;
    }

    // We put a header at the beginnig of the device memory and use extra
    // chunks to store the header.  The header contains:
    //   size_t  chunk_size[num_chunk_sizes+1]
    //   Link *  freelist[num_chunk_sizes]

    // Calculate the size of the header where the size is rounded up to the
    // smallest multiple of base_chunk_size >= the needed size.  The size of the
    // chunk size array is calculated using sizeof(void*) to guarantee alignment
    // for the freelist array.  This assumes sizeof(size_t) <= sizeof(void*).
    const size_t header_bytes = ( 2 * num_chunk_sizes + 1 ) * sizeof(void*);
    const size_t header_size =
      ( header_bytes + base_chunk_size - 1 ) / base_chunk_size * base_chunk_size;

    // Allocate the memory including the header.
    const size_t alloc_size = total_size + header_size;

    SharedRecord * rec =
      SharedRecord::allocate( memspace, "mempool", alloc_size );

    m_track.assign_allocated_record_to_uninitialized( rec );

    // Get the pointers into the allocated memory.
    char * mem = reinterpret_cast<char *>( rec->data() );
    m_chunk_size = reinterpret_cast<size_t *>( mem );
    m_freelist = reinterpret_cast<Link **>(
                   mem + ( num_chunk_sizes + 1 ) * sizeof(void*) );
    m_data = mem + header_size;

    // Initialize the chunk sizes array.  Create num_chunk_sizes different
    // chunk sizes where each successive chunk size is
    // m_chunk_spacing * previous chunk size.  The last entry in the array is
    // 0 and is used for a stopping condition.
    m_chunk_size[0] = base_chunk_size;
    for ( size_t i = 1; i < num_chunk_sizes; ++i ) {
      m_chunk_size[i] = m_chunk_size[i - 1] * m_chunk_spacing;
    }
    m_chunk_size[num_chunk_sizes] = 0;

    std::vector<size_t> num_chunks(num_chunk_sizes);

    // Set the starting point in memory and get the number of chunks for each
    // freelist.  Start with the largest chunk size to ensure usage of all the
    // memory.  If there is leftover memory for a chunk size, it will be used
    // by a smaller chunk size.
    size_t used_memory = 0;
    for ( size_t i = num_chunk_sizes; i > 0; --i ) {
      // Set the starting point in the memory for the current chunk sizes's
      // freelist.
      m_freelist[i - 1] = reinterpret_cast<Link *>( m_data + used_memory );

      size_t mem_avail =
        total_size - (i - 1) * ( total_size / num_chunk_sizes ) - used_memory;

      // Set the number of chunks for the current chunk sizes's freelist.
      num_chunks[i - 1] = mem_avail / m_chunk_size[i - 1];

      used_memory += num_chunks[i - 1] * m_chunk_size[i - 1];
    }

#ifdef KOKKOS_MEMPOOL_PRINT_INFO
    // Get the padding size for printing an address.
    char padding[32];
    double ds = static_cast<double>( reinterpret_cast<unsigned long>( m_data ) );
    size_t padding_size = static_cast<size_t>( ceil( ceil( log2( ds ) ) / 4 ) + 2 );

    // Create the padding string.
    for ( size_t j = 0; j < padding_size; ++j ) padding[j] = ' ';
    padding[padding_size] = '\0';

    printf( "\n" );
    printf( "*** ON HOST ***\n");
    printf( "m_chunk_size: 0x%lx\n", reinterpret_cast<unsigned long>( m_chunk_size ) );
    printf( "  m_freelist: 0x%lx\n", reinterpret_cast<unsigned long>( m_freelist ) );
    printf( "      m_data: 0x%lx\n", reinterpret_cast<unsigned long>( m_data ) );
    for ( size_t i = 0; i < num_chunk_sizes; ++i ) {
      printf( "%2lu    freelist: 0x%lx    chunk_size: %6lu    num_chunks: %8lu\n",
              i, reinterpret_cast<unsigned long>( m_freelist[i] ), m_chunk_size[i],
              num_chunks[i] );
    }
    printf( "%s                    chunk_size: %6lu\n\n", padding,
            m_chunk_size[num_chunk_sizes] );
    fflush( stdout );
#endif

#ifdef KOKKOS_MEMPOOL_PRINTERR
    if ( used_memory != total_size ) {
      printf( "\n** MemoryPool::MemoryPool() USED_MEMORY(%lu) != TOTAL_SIZE(%lu) **\n",
              used_memory, total_size );
#ifdef KOKKOS_ACTIVE_EXECUTION_MEMORY_SPACE_HOST
      fflush( stdout );
#endif
      Kokkos::abort( "" );
    }
#endif

    // Create the chunks for each freelist.
    for ( size_t i = 0; i < num_chunk_sizes; ++i ) {
      // Initialize the next pointers to point to the next chunk for all but the
      // last chunk which has points to NULL.
      initialize_mempool< Link >
        im( reinterpret_cast<char *>( m_freelist[i] ),
            m_chunk_size[i], num_chunks[i] - 1 );

      Kokkos::Impl::ParallelFor< initialize_mempool< Link >, Range >
        closure( im, Range( 0, num_chunks[i] ) );

      closure.execute();

      ExecutionSpace::fence();
    }

#ifdef KOKKOS_MEMPOOL_PRINT_INFO
    print_mempool < Link > pm( num_chunk_sizes, m_chunk_size, m_freelist, m_data );

    Kokkos::Impl::ParallelFor< print_mempool< Link >, Range >
      closure( pm, Range( 0, 10 ) );

    closure.execute();

    ExecutionSpace::fence();
#endif
  }

  /// \brief Releases a lock on a freelist.
  KOKKOS_FUNCTION
  void acquire_lock( size_t pos, Link * volatile * & freelist,
                     Link * & old_head ) const;

  /// \brief Releases a lock on a freelist.
  KOKKOS_FUNCTION
  void release_lock( Link * volatile * freelist, Link * const new_head ) const;

  /// \brief Claim chunks of untracked memory from the pool.
  KOKKOS_FUNCTION
  void * allocate( size_t alloc_size ) const;

  /// \brief Release claimed memory back into the pool.
  KOKKOS_FUNCTION
  void deallocate( void * alloc_ptr, size_t alloc_size ) const;

  /// \brief Tests if the memory pool is empty.
  KOKKOS_INLINE_FUNCTION
  bool is_empty() const
  {
    size_t l = 0;
    while ( m_chunk_size[l] > 0 && m_freelist[l] == 0 ) ++l;

    return m_chunk_size[l] == 0;
  }

  // The following three functions are used for debugging.
  void print_status() const
  {
    for ( size_t l = 0; m_chunk_size[l] > 0; ++l ) {
      size_t count = 0;
      Link * chunk = m_freelist[l];

      while ( chunk != NULL ) {
        ++count;
        chunk = chunk->m_next;
      }

      printf( "chunk_size: %6lu    num_chunks: %8lu\n", m_chunk_size[l], count );
    }
  }

  size_t get_min_chunk_size() const { return m_chunk_size[0]; }
  size_t get_mem_size() const { return m_data_size; }
};

} // namespace Impl
} // namespace Experimental
} // namespace Kokkos

//----------------------------------------------------------------------------
/*  Prefer to implement these functions in a separate
 *  compilation unit.  For CUDA this requires nvcc command
 *  --relocatable-device-code=true
 *  When this command is set then the macro
 *  KOKKOS_CUDA_USE_RELOCATABLE_DEVICE_CODE 
 *  is also set.
 */
#if defined( KOKKOS_ACTIVE_EXECUTION_MEMORY_SPACE_CUDA ) && \
    ! defined( KOKKOS_CUDA_USE_RELOCATABLE_DEVICE_CODE )

#include <impl/Kokkos_MemoryPool_Inline.hpp>

#endif

//----------------------------------------------------------------------------

namespace Kokkos {
namespace Experimental {

/// \class MemoryPool
/// \brief Memory management for pool of same-sized chunks of memory.
///
/// MemoryPool is a memory space that can be on host or device.  It provides a
/// pool memory allocator for fast allocation of same-sized chunks of memory.
/// The memory is only accessible on the host / device this allocator is
/// associated with.
template < class Space >
class MemoryPool {
private:

  Impl::MemPoolList  m_memory;

  typedef typename Space::memory_space     backend_memory_space;
  typedef typename Space::execution_space  execution_space;

public:

  //! Tag this class as a kokkos memory space
  typedef MemoryPool  memory_space;

  //------------------------------------

  MemoryPool() = default;
  MemoryPool( MemoryPool && rhs ) = default;
  MemoryPool( const MemoryPool & rhs ) = default;
  MemoryPool & operator = ( MemoryPool && ) = default;
  MemoryPool & operator = ( const MemoryPool & ) = default;
  ~MemoryPool() = default;

  /// \brief Allocate memory pool
  /// \param memspace         From where to allocate the pool.
  /// \param base_chunk_size  Hand out memory in chunks of this size.
  /// \param total_size       Total size of the pool.
  MemoryPool( const backend_memory_space & memspace,
              size_t base_chunk_size, size_t total_size,
              size_t num_chunk_sizes = 4, size_t chunk_spacing = 4 )
    : m_memory( memspace, execution_space(), base_chunk_size, total_size,
                num_chunk_sizes, chunk_spacing )
  {}

  /// \brief Claim chunks of untracked memory from the pool.
  /// Can only be called from device.
  KOKKOS_INLINE_FUNCTION
  void * allocate( const size_t alloc_size ) const
  { return m_memory.allocate( alloc_size ); }

  /// \brief Release claimed memory back into the pool
  /// Can only be called from device.
  KOKKOS_INLINE_FUNCTION
  void deallocate( void * const alloc_ptr, const size_t alloc_size ) const
  { m_memory.deallocate( alloc_ptr, alloc_size ); }

  KOKKOS_INLINE_FUNCTION
  bool is_empty() const { return m_memory.is_empty(); }

  // The following three functions are used for debugging.
  void print_status() const { m_memory.print_status(); }
  size_t get_min_chunk_size() const { return m_memory.get_min_chunk_size(); }
  size_t get_mem_size() const { return m_memory.get_mem_size(); }
};

} // namespace Experimental
} // namespace Kokkos

#ifdef KOKKOS_MEMPOOL_PRINTERR
#undef KOKKOS_MEMPOOL_PRINTERR
#endif

#ifdef KOKKOS_MEMPOOL_PRINT_INFO
#undef KOKKOS_MEMPOOL_PRINT_INFO
#endif

#endif /* #define KOKKOS_MEMORYPOOL_HPP */<|MERGE_RESOLUTION|>--- conflicted
+++ resolved
@@ -178,23 +178,11 @@
 
   template< class MemorySpace, class ExecutionSpace >
   inline
-<<<<<<< HEAD
   MemPoolList( const MemorySpace & memspace, const ExecutionSpace &,
                size_t base_chunk_size, size_t total_size,
                size_t num_chunk_sizes, size_t chunk_spacing )
     : m_track(), m_chunk_size(0), m_freelist(0), m_data(0), m_data_size(0),
       m_chunk_spacing(chunk_spacing)
-=======
-  MemPoolList( const MemorySpace & arg_space 
-             , const ExecutionSpace & 
-             , size_t        arg_chunk
-             , size_t        arg_total
-             )
-    : m_track()
-    , m_head_list(0)
-    , m_chunk_size(0)
-    , m_chunk_count( ( ( arg_total + arg_chunk - 1 ) / arg_chunk ) )
->>>>>>> 4dfe0daa
   {
     enum { MIN_CHUNK_SIZE = 128 };
 
