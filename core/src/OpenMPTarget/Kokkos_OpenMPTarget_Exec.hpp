--- conflicted
+++ resolved
@@ -567,26 +567,6 @@
 
 }  // namespace Kokkos
 
-<<<<<<< HEAD
-//----------------------------------------------------------------------------
-//----------------------------------------------------------------------------
-
-namespace Kokkos {
-namespace Experimental {
-
-inline int OpenMPTarget::thread_pool_size(int depth) {
-  // return Impl::OpenMPTargetExec::pool_size(depth);
-  return omp_get_max_threads();
-}
-
-KOKKOS_INLINE_FUNCTION
-int OpenMPTarget::thread_pool_rank() { return omp_get_thread_num(); }
-=======
->>>>>>> dad8278a
-
-}  // namespace Experimental
-}  // namespace Kokkos
-
 namespace Kokkos {
 
 template <typename iType>
