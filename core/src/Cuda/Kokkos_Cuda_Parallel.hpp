/*
//@HEADER
// ************************************************************************
//
//                        Kokkos v. 2.0
//              Copyright (2014) Sandia Corporation
//
// Under the terms of Contract DE-AC04-94AL85000 with Sandia Corporation,
// the U.S. Government retains certain rights in this software.
//
// Redistribution and use in source and binary forms, with or without
// modification, are permitted provided that the following conditions are
// met:
//
// 1. Redistributions of source code must retain the above copyright
// notice, this list of conditions and the following disclaimer.
//
// 2. Redistributions in binary form must reproduce the above copyright
// notice, this list of conditions and the following disclaimer in the
// documentation and/or other materials provided with the distribution.
//
// 3. Neither the name of the Corporation nor the names of the
// contributors may be used to endorse or promote products derived from
// this software without specific prior written permission.
//
// THIS SOFTWARE IS PROVIDED BY SANDIA CORPORATION "AS IS" AND ANY
// EXPRESS OR IMPLIED WARRANTIES, INCLUDING, BUT NOT LIMITED TO, THE
// IMPLIED WARRANTIES OF MERCHANTABILITY AND FITNESS FOR A PARTICULAR
// PURPOSE ARE DISCLAIMED. IN NO EVENT SHALL SANDIA CORPORATION OR THE
// CONTRIBUTORS BE LIABLE FOR ANY DIRECT, INDIRECT, INCIDENTAL, SPECIAL,
// EXEMPLARY, OR CONSEQUENTIAL DAMAGES (INCLUDING, BUT NOT LIMITED TO,
// PROCUREMENT OF SUBSTITUTE GOODS OR SERVICES; LOSS OF USE, DATA, OR
// PROFITS; OR BUSINESS INTERRUPTION) HOWEVER CAUSED AND ON ANY THEORY OF
// LIABILITY, WHETHER IN CONTRACT, STRICT LIABILITY, OR TORT (INCLUDING
// NEGLIGENCE OR OTHERWISE) ARISING IN ANY WAY OUT OF THE USE OF THIS
// SOFTWARE, EVEN IF ADVISED OF THE POSSIBILITY OF SUCH DAMAGE.
//
// Questions? Contact  H. Carter Edwards (hcedwar@sandia.gov)
//
// ************************************************************************
//@HEADER
*/

#ifndef KOKKOS_CUDA_PARALLEL_HPP
#define KOKKOS_CUDA_PARALLEL_HPP

#include <Kokkos_Macros.hpp>
#if defined( __CUDACC__ ) && defined( KOKKOS_ENABLE_CUDA )

#include <iostream>
#include <algorithm>
#include <cstdio>
#include <cstdint>

#include <utility>
#include <Kokkos_Parallel.hpp>

#include <Cuda/Kokkos_CudaExec.hpp>
#include <Cuda/Kokkos_Cuda_ReduceScan.hpp>
#include <Cuda/Kokkos_Cuda_Internal.hpp>
#include <Cuda/Kokkos_Cuda_Locks.hpp>
#include <Kokkos_Vectorization.hpp>

#if defined(KOKKOS_ENABLE_PROFILING)
#include <impl/Kokkos_Profiling_Interface.hpp>
#include <typeinfo>
#endif

#include <KokkosExp_MDRangePolicy.hpp>

//----------------------------------------------------------------------------
//----------------------------------------------------------------------------

namespace Kokkos {
namespace Impl {

template< class ... Properties >
class TeamPolicyInternal< Kokkos::Cuda , Properties ... >: public PolicyTraits<Properties ... >
{
public:

  //! Tag this class as a kokkos execution policy
  typedef TeamPolicyInternal      execution_policy ;

  typedef PolicyTraits<Properties ... > traits;

private:

  enum { MAX_WARP = 8 };

  int m_league_size ;
  int m_team_size ;
  int m_vector_length ;
  int m_team_scratch_size[2] ;
  int m_thread_scratch_size[2] ;
  int m_chunk_size;

public:

  //! Execution space of this execution policy
  typedef Kokkos::Cuda  execution_space ;

  TeamPolicyInternal& operator = (const TeamPolicyInternal& p) {
    m_league_size = p.m_league_size;
    m_team_size = p.m_team_size;
    m_vector_length = p.m_vector_length;
    m_team_scratch_size[0] = p.m_team_scratch_size[0];
    m_team_scratch_size[1] = p.m_team_scratch_size[1];
    m_thread_scratch_size[0] = p.m_thread_scratch_size[0];
    m_thread_scratch_size[1] = p.m_thread_scratch_size[1];
    m_chunk_size = p.m_chunk_size;
    return *this;
  }

  //----------------------------------------

  template< class FunctorType >
  inline static
  int team_size_max( const FunctorType & functor )
    {
      int n = MAX_WARP * Impl::CudaTraits::WarpSize ;

      for ( ; n ; n >>= 1 ) {
        const int shmem_size =
          /* for global reduce */ Impl::cuda_single_inter_block_reduce_scan_shmem<false,FunctorType,typename traits::work_tag>( functor , n )
          /* for team   reduce */ + ( n + 2 ) * sizeof(double)
          /* for team   shared */ + Impl::FunctorTeamShmemSize< FunctorType >::value( functor , n );

        if ( shmem_size < Impl::CudaTraits::SharedMemoryCapacity ) break ;
      }

      return n ;
    }

  template< class FunctorType >
  static int team_size_recommended( const FunctorType & functor )
    { return team_size_max( functor ); }

  template< class FunctorType >
  static int team_size_recommended( const FunctorType & functor , const int vector_length)
    {
      int max = team_size_max( functor )/vector_length;
      if(max<1) max = 1;
      return max;
    }

  inline static
  int vector_length_max()
    { return Impl::CudaTraits::WarpSize; }

  //----------------------------------------

  inline int vector_length()   const { return m_vector_length ; }
  inline int team_size()   const { return m_team_size ; }
  inline int league_size() const { return m_league_size ; }
  inline int scratch_size(int level, int team_size_ = -1) const {
    if(team_size_<0) team_size_ = m_team_size;
    return m_team_scratch_size[level] + team_size_*m_thread_scratch_size[level];
  }
  inline int team_scratch_size(int level) const {
    return m_team_scratch_size[level];
  }
  inline int thread_scratch_size(int level) const {
    return m_thread_scratch_size[level];
  }

  TeamPolicyInternal()
    : m_league_size( 0 )
    , m_team_size( 0 )
    , m_vector_length( 0 )
    , m_team_scratch_size {0,0}
    , m_thread_scratch_size {0,0}
    , m_chunk_size ( 32 )
   {}

  /** \brief  Specify league size, request team size */
  TeamPolicyInternal( execution_space &
            , int league_size_
            , int team_size_request
            , int vector_length_request = 1 )
    : m_league_size( league_size_ )
    , m_team_size( team_size_request )
    , m_vector_length( vector_length_request )
    , m_team_scratch_size {0,0}
    , m_thread_scratch_size {0,0}
    , m_chunk_size ( 32 )
    {
      // Allow only power-of-two vector_length
      if ( ! Kokkos::Impl::is_integral_power_of_two( vector_length_request ) ) {
        Impl::throw_runtime_exception( "Requested non-power-of-two vector length for TeamPolicy.");
      }

      // Make sure league size is permissable
      if(league_size_ >= int(Impl::cuda_internal_maximum_grid_count()))
        Impl::throw_runtime_exception( "Requested too large league_size for TeamPolicy on Cuda execution space.");

      // Make sure total block size is permissable
      if ( m_team_size * m_vector_length > 1024 ) {
        Impl::throw_runtime_exception(std::string("Kokkos::TeamPolicy< Cuda > the team size is too large. Team size x vector length must be smaller than 1024."));
      }
    }

  /** \brief  Specify league size, request team size */
  TeamPolicyInternal( execution_space &
            , int league_size_
            , const Kokkos::AUTO_t & /* team_size_request */
            , int vector_length_request = 1 )
    : m_league_size( league_size_ )
    , m_team_size( -1 )
    , m_vector_length( vector_length_request )
    , m_team_scratch_size {0,0}
    , m_thread_scratch_size {0,0}
    , m_chunk_size ( 32 )
    {
      // Allow only power-of-two vector_length
      if ( ! Kokkos::Impl::is_integral_power_of_two( vector_length_request ) ) {
        Impl::throw_runtime_exception( "Requested non-power-of-two vector length for TeamPolicy.");
      }

      // Make sure league size is permissable
      if(league_size_ >= int(Impl::cuda_internal_maximum_grid_count()))
        Impl::throw_runtime_exception( "Requested too large league_size for TeamPolicy on Cuda execution space.");
    }

  TeamPolicyInternal( int league_size_
            , int team_size_request
            , int vector_length_request = 1 )
    : m_league_size( league_size_ )
    , m_team_size( team_size_request )
    , m_vector_length ( vector_length_request )
    , m_team_scratch_size {0,0}
    , m_thread_scratch_size {0,0}
    , m_chunk_size ( 32 )
    {
      // Allow only power-of-two vector_length
      if ( ! Kokkos::Impl::is_integral_power_of_two( vector_length_request ) ) {
        Impl::throw_runtime_exception( "Requested non-power-of-two vector length for TeamPolicy.");
      }

      // Make sure league size is permissable
      if(league_size_ >= int(Impl::cuda_internal_maximum_grid_count()))
        Impl::throw_runtime_exception( "Requested too large league_size for TeamPolicy on Cuda execution space.");

      // Make sure total block size is permissable
      if ( m_team_size * m_vector_length > 1024 ) {
        Impl::throw_runtime_exception(std::string("Kokkos::TeamPolicy< Cuda > the team size is too large. Team size x vector length must be smaller than 1024."));
      }
    }

  TeamPolicyInternal( int league_size_
            , const Kokkos::AUTO_t & /* team_size_request */
            , int vector_length_request = 1 )
    : m_league_size( league_size_ )
    , m_team_size( -1 )
    , m_vector_length ( vector_length_request )
    , m_team_scratch_size {0,0}
    , m_thread_scratch_size {0,0}
    , m_chunk_size ( 32 )
    {
      // Allow only power-of-two vector_length
      if ( ! Kokkos::Impl::is_integral_power_of_two( vector_length_request ) ) {
        Impl::throw_runtime_exception( "Requested non-power-of-two vector length for TeamPolicy.");
      }

      // Make sure league size is permissable
      if(league_size_ >= int(Impl::cuda_internal_maximum_grid_count()))
        Impl::throw_runtime_exception( "Requested too large league_size for TeamPolicy on Cuda execution space.");
    }

  inline int chunk_size() const { return m_chunk_size ; }

  /** \brief set chunk_size to a discrete value*/
  inline TeamPolicyInternal set_chunk_size(typename traits::index_type chunk_size_) const {
    TeamPolicyInternal p = *this;
    p.m_chunk_size = chunk_size_;
    return p;
  }

  /** \brief set per team scratch size for a specific level of the scratch hierarchy */
  inline TeamPolicyInternal set_scratch_size(const int& level, const PerTeamValue& per_team) const {
    TeamPolicyInternal p = *this;
    p.m_team_scratch_size[level] = per_team.value;
    return p;
  };

  /** \brief set per thread scratch size for a specific level of the scratch hierarchy */
  inline TeamPolicyInternal set_scratch_size(const int& level, const PerThreadValue& per_thread) const {
    TeamPolicyInternal p = *this;
    p.m_thread_scratch_size[level] = per_thread.value;
    return p;
  };

  /** \brief set per thread and per team scratch size for a specific level of the scratch hierarchy */
  inline TeamPolicyInternal set_scratch_size(const int& level, const PerTeamValue& per_team, const PerThreadValue& per_thread) const {
    TeamPolicyInternal p = *this;
    p.m_team_scratch_size[level] = per_team.value;
    p.m_thread_scratch_size[level] = per_thread.value;
    return p;
  };

  typedef Kokkos::Impl::CudaTeamMember member_type ;
};

} // namspace Impl
} // namespace Kokkos

//----------------------------------------------------------------------------
//----------------------------------------------------------------------------

namespace Kokkos {
namespace Impl {

template< class FunctorType , class ... Traits >
class ParallelFor< FunctorType
                 , Kokkos::RangePolicy< Traits ... >
                 , Kokkos::Cuda
                 >
{
private:

  typedef Kokkos::RangePolicy< Traits ... > Policy;
  typedef typename Policy::member_type  Member ;
  typedef typename Policy::work_tag     WorkTag ;
  typedef typename Policy::launch_bounds LaunchBounds ;

  const FunctorType  m_functor ;
  const Policy       m_policy ;

  ParallelFor() = delete ;
  ParallelFor & operator = ( const ParallelFor & ) = delete ;

  template< class TagType >
  inline __device__
  typename std::enable_if< std::is_same< TagType , void >::value >::type
  exec_range( const Member i ) const
    { m_functor( i ); }

  template< class TagType >
  inline __device__
  typename std::enable_if< ! std::is_same< TagType , void >::value >::type
  exec_range( const Member i ) const
    { m_functor( TagType() , i ); }

public:

  typedef FunctorType functor_type ;

  inline
  __device__
  void operator()(void) const
    {
      const Member work_stride = blockDim.y * gridDim.x ;
      const Member work_end    = m_policy.end();

      for ( Member
              iwork =  m_policy.begin() + threadIdx.y + blockDim.y * blockIdx.x ;
              iwork <  work_end ;
              iwork += work_stride ) {
        this-> template exec_range< WorkTag >( iwork );
      }
    }

  inline
  void execute() const
    {
      const int nwork = m_policy.end() - m_policy.begin();
      const dim3 block(  1 , CudaTraits::WarpSize * cuda_internal_maximum_warp_count(), 1);
      const dim3 grid( std::min( ( nwork + block.y - 1 ) / block.y , cuda_internal_maximum_grid_count() ) , 1 , 1);

      CudaParallelLaunch< ParallelFor, LaunchBounds >( *this , grid , block , 0 );
    }

  ParallelFor( const FunctorType  & arg_functor ,
               const Policy       & arg_policy )
    : m_functor( arg_functor )
    , m_policy(  arg_policy )
    { }
};


// MDRangePolicy impl
template< class FunctorType , class ... Traits >
class ParallelFor< FunctorType
                 , Kokkos::Experimental::MDRangePolicy< Traits ... >
                 , Kokkos::Cuda
                 >
{
private:
  typedef Kokkos::Experimental::MDRangePolicy< Traits ...  > Policy ;
  using RP = Policy;
  typedef typename Policy::array_index_type array_index_type;
  typedef typename Policy::index_type index_type;


  const FunctorType m_functor ;
  const Policy      m_rp ;

public:

  inline
  __device__
  void operator()(void) const
    {
      Kokkos::Experimental::Impl::Refactor::DeviceIterateTile<Policy::rank,Policy,FunctorType,typename Policy::work_tag>(m_rp,m_functor).exec_range();
    }


  inline
  void execute() const
  {
    const array_index_type maxblocks = static_cast<array_index_type>(Kokkos::Impl::CudaTraits::UpperBoundGridCount);
    if ( RP::rank == 2 )
    {
      const dim3 block( m_rp.m_tile[0] , m_rp.m_tile[1] , 1);
      const dim3 grid(
            std::min( ( m_rp.m_upper[0] - m_rp.m_lower[0] + block.x - 1 ) / block.x , maxblocks )
          , std::min( ( m_rp.m_upper[1] - m_rp.m_lower[1] + block.y - 1 ) / block.y , maxblocks )
          , 1
          );
      CudaParallelLaunch< ParallelFor >( *this , grid , block , 0 );
    }
    else if ( RP::rank == 3 )
    {
      const dim3 block( m_rp.m_tile[0] , m_rp.m_tile[1] , m_rp.m_tile[2] );
      const dim3 grid(
          std::min( ( m_rp.m_upper[0] - m_rp.m_lower[0] + block.x - 1 ) / block.x , maxblocks )
        , std::min( ( m_rp.m_upper[1] - m_rp.m_lower[1] + block.y - 1 ) / block.y , maxblocks )
        , std::min( ( m_rp.m_upper[2] - m_rp.m_lower[2] + block.z - 1 ) / block.z , maxblocks )
        );
      CudaParallelLaunch< ParallelFor >( *this , grid , block , 0 );
    }
    else if ( RP::rank == 4 )
    {
      // id0,id1 encoded within threadIdx.x; id2 to threadIdx.y; id3 to threadIdx.z
      const dim3 block( m_rp.m_tile[0]*m_rp.m_tile[1] , m_rp.m_tile[2] , m_rp.m_tile[3] );
      const dim3 grid(
          std::min( static_cast<index_type>( m_rp.m_tile_end[0] * m_rp.m_tile_end[1] )
                  , static_cast<index_type>(maxblocks) )
        , std::min( ( m_rp.m_upper[2] - m_rp.m_lower[2] + block.y - 1 ) / block.y , maxblocks )
        , std::min( ( m_rp.m_upper[3] - m_rp.m_lower[3] + block.z - 1 ) / block.z , maxblocks )
        );
      CudaParallelLaunch< ParallelFor >( *this , grid , block , 0 );
    }
    else if ( RP::rank == 5 )
    {
      // id0,id1 encoded within threadIdx.x; id2,id3 to threadIdx.y; id4 to threadIdx.z
      const dim3 block( m_rp.m_tile[0]*m_rp.m_tile[1] , m_rp.m_tile[2]*m_rp.m_tile[3] , m_rp.m_tile[4] );
      const dim3 grid(
          std::min( static_cast<index_type>( m_rp.m_tile_end[0] * m_rp.m_tile_end[1] )
                  , static_cast<index_type>(maxblocks) )
        , std::min( static_cast<index_type>( m_rp.m_tile_end[2] * m_rp.m_tile_end[3] )
                  , static_cast<index_type>(maxblocks) )
        , std::min( ( m_rp.m_upper[4] - m_rp.m_lower[4] + block.z - 1 ) / block.z , maxblocks )
        );
      CudaParallelLaunch< ParallelFor >( *this , grid , block , 0 );
    }
    else if ( RP::rank == 6 )
    {
      // id0,id1 encoded within threadIdx.x; id2,id3 to threadIdx.y; id4,id5 to threadIdx.z
      const dim3 block( m_rp.m_tile[0]*m_rp.m_tile[1] , m_rp.m_tile[2]*m_rp.m_tile[3] , m_rp.m_tile[4]*m_rp.m_tile[5] );
      const dim3 grid(
          std::min( static_cast<index_type>( m_rp.m_tile_end[0] * m_rp.m_tile_end[1] )
                  , static_cast<index_type>(maxblocks) )
        ,  std::min( static_cast<index_type>( m_rp.m_tile_end[2] * m_rp.m_tile_end[3] )
                  , static_cast<index_type>(maxblocks) )
        , std::min( static_cast<index_type>( m_rp.m_tile_end[4] * m_rp.m_tile_end[5] )
                  , static_cast<index_type>(maxblocks) )
        );
      CudaParallelLaunch< ParallelFor >( *this , grid , block , 0 );
    }
    else
    {
      printf("Kokkos::MDRange Error: Exceeded rank bounds with Cuda\n");
      Kokkos::abort("Aborting");
    }

  } //end execute

//  inline
  ParallelFor( const FunctorType & arg_functor
             , Policy arg_policy )
    : m_functor( arg_functor )
    , m_rp(  arg_policy )
    {}
};


template< class FunctorType , class ... Properties >
class ParallelFor< FunctorType
                 , Kokkos::TeamPolicy< Properties ... >
                 , Kokkos::Cuda
                 >
{
private:

  typedef TeamPolicyInternal< Kokkos::Cuda , Properties ... >   Policy ;
  typedef typename Policy::member_type  Member ;
  typedef typename Policy::work_tag     WorkTag ;
  typedef typename Policy::launch_bounds  LaunchBounds ;

public:

  typedef FunctorType      functor_type ;
  typedef Cuda::size_type  size_type ;

private:

  // Algorithmic constraints: blockDim.y is a power of two AND blockDim.y == blockDim.z == 1
  // shared memory utilization:
  //
  //  [ team   reduce space ]
  //  [ team   shared space ]
  //

  const FunctorType  m_functor ;
  const size_type    m_league_size ;
  const size_type    m_team_size ;
  const size_type    m_vector_size ;
  const int m_shmem_begin ;
  const int m_shmem_size ;
  void*              m_scratch_ptr[2] ;
  const int m_scratch_size[2] ;

  template< class TagType >
  __device__ inline
  typename std::enable_if< std::is_same< TagType , void >::value >::type
  exec_team( const Member & member ) const
    { m_functor( member ); }

  template< class TagType >
  __device__ inline
  typename std::enable_if< ! std::is_same< TagType , void >::value >::type
  exec_team( const Member & member ) const
    { m_functor( TagType() , member ); }

public:

  __device__ inline
  void operator()(void) const
  {
    // Iterate this block through the league
    int threadid = 0;
    if ( m_scratch_size[1]>0 ) {
      __shared__ int base_thread_id;
      if (threadIdx.x==0 && threadIdx.y==0 ) {
        threadid = ((blockIdx.x*blockDim.z + threadIdx.z) * blockDim.x * blockDim.y) % Kokkos::Impl::g_device_cuda_lock_arrays.n;
        threadid = ((threadid + blockDim.x * blockDim.y-1)/(blockDim.x * blockDim.y)) * blockDim.x * blockDim.y;
        if(threadid > Kokkos::Impl::g_device_cuda_lock_arrays.n) threadid-=blockDim.x * blockDim.y;
        int done = 0;
        while (!done) {
          done = (0 == atomicCAS(&Kokkos::Impl::g_device_cuda_lock_arrays.scratch[threadid],0,1));
          if(!done) {
            threadid += blockDim.x * blockDim.y;
            if(threadid > Kokkos::Impl::g_device_cuda_lock_arrays.n) threadid = 0;
          }
        }
        base_thread_id = threadid;
      }
      __syncthreads();
      threadid = base_thread_id;
    }


    for ( int league_rank = blockIdx.x ; league_rank < m_league_size ; league_rank += gridDim.x ) {

      this-> template exec_team< WorkTag >(
        typename Policy::member_type( kokkos_impl_cuda_shared_memory<void>()
                                    , m_shmem_begin
                                    , m_shmem_size
                                    , (void*) ( ((char*)m_scratch_ptr[1]) + threadid/(blockDim.x*blockDim.y) * m_scratch_size[1])
                                    , m_scratch_size[1]
                                    , league_rank
                                    , m_league_size ) );
    }
    if ( m_scratch_size[1]>0 ) {
      __syncthreads();
      if (threadIdx.x==0 && threadIdx.y==0 )
        Kokkos::Impl::g_device_cuda_lock_arrays.scratch[threadid]=0;
    }
  }

  inline
  void execute() const
    {
      const int shmem_size_total = m_shmem_begin + m_shmem_size ;
      const dim3 grid( int(m_league_size) , 1 , 1 );
      const dim3 block( int(m_vector_size) , int(m_team_size) , 1 );

      CudaParallelLaunch< ParallelFor, LaunchBounds >( *this, grid, block, shmem_size_total ); // copy to device and execute

    }

  ParallelFor( const FunctorType  & arg_functor
             , const Policy       & arg_policy
             )
    : m_functor( arg_functor )
    , m_league_size( arg_policy.league_size() )
    , m_team_size( 0 <= arg_policy.team_size() ? arg_policy.team_size() :
        Kokkos::Impl::cuda_get_opt_block_size< ParallelFor >( arg_functor , arg_policy.vector_length(), arg_policy.team_scratch_size(0),arg_policy.thread_scratch_size(0) ) / arg_policy.vector_length() )
    , m_vector_size( arg_policy.vector_length() )
    , m_shmem_begin( sizeof(double) * ( m_team_size + 2 ) )
    , m_shmem_size( arg_policy.scratch_size(0,m_team_size) + FunctorTeamShmemSize< FunctorType >::value( m_functor , m_team_size ) )
    , m_scratch_ptr{NULL,NULL}
    , m_scratch_size{arg_policy.scratch_size(0,m_team_size),arg_policy.scratch_size(1,m_team_size)}
    {
      // Functor's reduce memory, team scan memory, and team shared memory depend upon team size.
      m_scratch_ptr[1] = cuda_resize_scratch_space(m_scratch_size[1]*(Cuda::concurrency()/(m_team_size*m_vector_size)));

      const int shmem_size_total = m_shmem_begin + m_shmem_size ;
      if ( CudaTraits::SharedMemoryCapacity < shmem_size_total ) {
        Kokkos::Impl::throw_runtime_exception(std::string("Kokkos::Impl::ParallelFor< Cuda > insufficient shared memory"));
      }

      if ( int(m_team_size) >
           int(Kokkos::Impl::cuda_get_max_block_size< ParallelFor >
                 ( arg_functor , arg_policy.vector_length(), arg_policy.team_scratch_size(0),arg_policy.thread_scratch_size(0) ) / arg_policy.vector_length())) {
        Kokkos::Impl::throw_runtime_exception(std::string("Kokkos::Impl::ParallelFor< Cuda > requested too large team size."));
      }
    }
};

} // namespace Impl
} // namespace Kokkos

//----------------------------------------------------------------------------
//----------------------------------------------------------------------------

namespace Kokkos {
namespace Impl {

template< class FunctorType , class ReducerType, class ... Traits >
class ParallelReduce< FunctorType
                    , Kokkos::RangePolicy< Traits ... >
                    , ReducerType
                    , Kokkos::Cuda
                    >
{
private:

  typedef Kokkos::RangePolicy< Traits ... >         Policy ;

  typedef typename Policy::WorkRange    WorkRange ;
  typedef typename Policy::work_tag     WorkTag ;
  typedef typename Policy::member_type  Member ;
  typedef typename Policy::launch_bounds LaunchBounds ;

  typedef Kokkos::Impl::if_c< std::is_same<InvalidType,ReducerType>::value, FunctorType, ReducerType> ReducerConditional;
  typedef typename ReducerConditional::type ReducerTypeFwd;

  typedef Kokkos::Impl::FunctorValueTraits< ReducerTypeFwd, WorkTag > ValueTraits ;
  typedef Kokkos::Impl::FunctorValueInit<   ReducerTypeFwd, WorkTag > ValueInit ;
  typedef Kokkos::Impl::FunctorValueJoin<   ReducerTypeFwd, WorkTag > ValueJoin ;

public:

  typedef typename ValueTraits::pointer_type    pointer_type ;
  typedef typename ValueTraits::value_type      value_type ;
  typedef typename ValueTraits::reference_type  reference_type ;
  typedef FunctorType                           functor_type ;
  typedef Cuda::size_type                       size_type ;

  // Algorithmic constraints: blockSize is a power of two AND blockDim.y == blockDim.z == 1

  const FunctorType   m_functor ;
  const Policy        m_policy ;
  const ReducerType   m_reducer ;
  const pointer_type  m_result_ptr ;
  size_type *         m_scratch_space ;
  size_type *         m_scratch_flags ;
  size_type *         m_unified_space ;

  // Shall we use the shfl based reduction or not (only use it for static sized types of more than 128bit
  enum { UseShflReduction = ((sizeof(value_type)>2*sizeof(double)) && ValueTraits::StaticValueSize) };
  // Some crutch to do function overloading
private:
  typedef double DummyShflReductionType;
  typedef int DummySHMEMReductionType;

public:
  // Make the exec_range calls call to Reduce::DeviceIterateTile
  template< class TagType >
  __device__ inline
  typename std::enable_if< std::is_same< TagType , void >::value >::type
  exec_range( const Member & i , reference_type update ) const
    { m_functor( i , update ); }

  template< class TagType >
  __device__ inline
  typename std::enable_if< ! std::is_same< TagType , void >::value >::type
  exec_range( const Member & i , reference_type update ) const
    { m_functor( TagType() , i , update ); }

  __device__ inline
  void operator() () const {
    run(Kokkos::Impl::if_c<UseShflReduction, DummyShflReductionType, DummySHMEMReductionType>::select(1,1.0) );
  }

  __device__ inline
  void run(const DummySHMEMReductionType& ) const
  {
    const integral_nonzero_constant< size_type , ValueTraits::StaticValueSize / sizeof(size_type) >
      word_count( ValueTraits::value_size( ReducerConditional::select(m_functor , m_reducer) ) / sizeof(size_type) );

    {
      reference_type value =
        ValueInit::init( ReducerConditional::select(m_functor , m_reducer) , kokkos_impl_cuda_shared_memory<size_type>() + threadIdx.y * word_count.value );

      // Number of blocks is bounded so that the reduction can be limited to two passes.
      // Each thread block is given an approximately equal amount of work to perform.
      // Accumulate the values for this block.
      // The accumulation ordering does not match the final pass, but is arithmatically equivalent.

      const WorkRange range( m_policy , blockIdx.x , gridDim.x );

      for ( Member iwork = range.begin() + threadIdx.y , iwork_end = range.end() ;
            iwork < iwork_end ; iwork += blockDim.y ) {
        this-> template exec_range< WorkTag >( iwork , value );
      }
    }

    // Reduce with final value at blockDim.y - 1 location.
    if ( cuda_single_inter_block_reduce_scan<false,ReducerTypeFwd,WorkTag>(
           ReducerConditional::select(m_functor , m_reducer) , blockIdx.x , gridDim.x ,
           kokkos_impl_cuda_shared_memory<size_type>() , m_scratch_space , m_scratch_flags ) ) {

      // This is the final block with the final result at the final threads' location

      size_type * const shared = kokkos_impl_cuda_shared_memory<size_type>() + ( blockDim.y - 1 ) * word_count.value ;
      size_type * const global = m_unified_space ? m_unified_space : m_scratch_space ;

      if ( threadIdx.y == 0 ) {
        Kokkos::Impl::FunctorFinal< ReducerTypeFwd , WorkTag >::final( ReducerConditional::select(m_functor , m_reducer) , shared );
      }

      if ( CudaTraits::WarpSize < word_count.value ) { __syncthreads(); }

      for ( unsigned i = threadIdx.y ; i < word_count.value ; i += blockDim.y ) { global[i] = shared[i]; }
    }
  }

  __device__ inline
   void run(const DummyShflReductionType&) const
   {

     value_type value;
     ValueInit::init( ReducerConditional::select(m_functor , m_reducer) , &value);
     // Number of blocks is bounded so that the reduction can be limited to two passes.
     // Each thread block is given an approximately equal amount of work to perform.
     // Accumulate the values for this block.
     // The accumulation ordering does not match the final pass, but is arithmatically equivalent.

     const WorkRange range( m_policy , blockIdx.x , gridDim.x );

     for ( Member iwork = range.begin() + threadIdx.y , iwork_end = range.end() ;
           iwork < iwork_end ; iwork += blockDim.y ) {
       this-> template exec_range< WorkTag >( iwork , value );
     }

     pointer_type const result = (pointer_type) (m_unified_space ? m_unified_space : m_scratch_space) ;

     int max_active_thread = range.end()-range.begin() < blockDim.y ? range.end() - range.begin():blockDim.y;

     max_active_thread = (max_active_thread == 0)?blockDim.y:max_active_thread;

    value_type init;
    ValueInit::init( ReducerConditional::select(m_functor , m_reducer) , &init);
     if(Impl::cuda_inter_block_reduction<ReducerTypeFwd,ValueJoin,WorkTag>
            (value,init,ValueJoin(ReducerConditional::select(m_functor , m_reducer)),m_scratch_space,result,m_scratch_flags,max_active_thread)) {
       const unsigned id = threadIdx.y*blockDim.x + threadIdx.x;
       if(id==0) {
         Kokkos::Impl::FunctorFinal< ReducerTypeFwd , WorkTag >::final( ReducerConditional::select(m_functor , m_reducer) , (void*) &value );
         *result = value;
       }
     }
   }

  // Determine block size constrained by shared memory:
  static inline
  unsigned local_block_size( const FunctorType & f )
    {
      unsigned n = CudaTraits::WarpSize * 8 ;
      while ( n && CudaTraits::SharedMemoryCapacity < cuda_single_inter_block_reduce_scan_shmem<false,FunctorType,WorkTag>( f , n ) ) { n >>= 1 ; }
      return n ;
    }

  inline
  void execute()
    {
      const int nwork = m_policy.end() - m_policy.begin();
      if ( nwork ) {
        const int block_size = local_block_size( m_functor );

        m_scratch_space = cuda_internal_scratch_space( ValueTraits::value_size( ReducerConditional::select(m_functor , m_reducer) ) * block_size /* block_size == max block_count */ );
        m_scratch_flags = cuda_internal_scratch_flags( sizeof(size_type) );
        m_unified_space = cuda_internal_scratch_unified( ValueTraits::value_size( ReducerConditional::select(m_functor , m_reducer) ) );

        // REQUIRED ( 1 , N , 1 )
        const dim3 block( 1 , block_size , 1 );
        // Required grid.x <= block.y
        const dim3 grid( std::min( int(block.y) , int( ( nwork + block.y - 1 ) / block.y ) ) , 1 , 1 );

      const int shmem = UseShflReduction?0:cuda_single_inter_block_reduce_scan_shmem<false,FunctorType,WorkTag>( m_functor , block.y );

      CudaParallelLaunch< ParallelReduce, LaunchBounds >( *this, grid, block, shmem ); // copy to device and execute

      Cuda::fence();

      if ( m_result_ptr ) {
        if ( m_unified_space ) {
          const int count = ValueTraits::value_count( ReducerConditional::select(m_functor , m_reducer)  );
          for ( int i = 0 ; i < count ; ++i ) { m_result_ptr[i] = pointer_type(m_unified_space)[i] ; }
        }
        else {
          const int size = ValueTraits::value_size( ReducerConditional::select(m_functor , m_reducer)  );
          DeepCopy<HostSpace,CudaSpace>( m_result_ptr , m_scratch_space , size );
        }
      }
    }
    else {
      if (m_result_ptr) {
        ValueInit::init( ReducerConditional::select(m_functor , m_reducer) , m_result_ptr );
      }
    }
  }

  template< class HostViewType >
  ParallelReduce( const FunctorType  & arg_functor
                , const Policy       & arg_policy
                , const HostViewType & arg_result
                , typename std::enable_if<
                   Kokkos::is_view< HostViewType >::value
                ,void*>::type = NULL)
  : m_functor( arg_functor )
  , m_policy(  arg_policy )
  , m_reducer( InvalidType() )
  , m_result_ptr( arg_result.ptr_on_device() )
  , m_scratch_space( 0 )
  , m_scratch_flags( 0 )
  , m_unified_space( 0 )
  { }

  ParallelReduce( const FunctorType  & arg_functor
                , const Policy       & arg_policy
                , const ReducerType & reducer)
  : m_functor( arg_functor )
  , m_policy(  arg_policy )
  , m_reducer( reducer )
  , m_result_ptr( reducer.view().ptr_on_device() )
  , m_scratch_space( 0 )
  , m_scratch_flags( 0 )
  , m_unified_space( 0 )
  { }
};


// MDRangePolicy impl 
template< class FunctorType , class ReducerType, class ... Traits >
class ParallelReduce< FunctorType
                    , Kokkos::Experimental::MDRangePolicy< Traits ... >
                    , ReducerType
                    , Kokkos::Cuda
                    >
{
private:

  typedef Kokkos::Experimental::MDRangePolicy< Traits ... > Policy ;
  typedef typename Policy::array_index_type                 array_index_type;
  typedef typename Policy::index_type                       index_type;

  typedef typename Policy::work_tag     WorkTag ;
<<<<<<< HEAD
  typedef typename Policy::launch_bounds  LaunchBounds ;
=======
  typedef typename Policy::member_type  Member ;
>>>>>>> 0428a9ac

  typedef Kokkos::Impl::if_c< std::is_same<InvalidType,ReducerType>::value, FunctorType, ReducerType> ReducerConditional;
  typedef typename ReducerConditional::type ReducerTypeFwd;

  typedef Kokkos::Impl::FunctorValueTraits< ReducerTypeFwd, WorkTag > ValueTraits ;
  typedef Kokkos::Impl::FunctorValueInit<   ReducerTypeFwd, WorkTag > ValueInit ;
  typedef Kokkos::Impl::FunctorValueJoin<   ReducerTypeFwd, WorkTag > ValueJoin ;

public:

  typedef typename ValueTraits::pointer_type    pointer_type ;
  typedef typename ValueTraits::value_type      value_type ;
  typedef typename ValueTraits::reference_type  reference_type ;
  typedef FunctorType                           functor_type ;
  typedef Cuda::size_type                       size_type ;

  // Algorithmic constraints: blockSize is a power of two AND blockDim.y == blockDim.z == 1

  const FunctorType   m_functor ;
  const Policy        m_policy ; // used for workrange and nwork
  const ReducerType   m_reducer ;
  const pointer_type  m_result_ptr ;
  size_type *         m_scratch_space ;
  size_type *         m_scratch_flags ;
  size_type *         m_unified_space ;

  typedef typename Kokkos::Experimental::Impl::Reduce::DeviceIterateTile<Policy::rank, Policy, FunctorType, typename Policy::work_tag, reference_type> DeviceIteratePattern;

  // Shall we use the shfl based reduction or not (only use it for static sized types of more than 128bit
  enum { UseShflReduction = ((sizeof(value_type)>2*sizeof(double)) && ValueTraits::StaticValueSize) };
  // Some crutch to do function overloading
private:
  typedef double DummyShflReductionType;
  typedef int DummySHMEMReductionType;

public:
  inline
  __device__ 
  void 
  exec_range( reference_type update ) const
  {
    Kokkos::Experimental::Impl::Reduce::DeviceIterateTile<Policy::rank,Policy,FunctorType,typename Policy::work_tag, reference_type>(m_policy, m_functor, update).exec_range();
  }

  inline
  __device__ 
  void operator() (void) const {
    run(Kokkos::Impl::if_c<UseShflReduction, DummyShflReductionType, DummySHMEMReductionType>::select(1,1.0) );
  }

  __device__ inline
  void run(const DummySHMEMReductionType& ) const
  {
    const integral_nonzero_constant< size_type , ValueTraits::StaticValueSize / sizeof(size_type) >
      word_count( ValueTraits::value_size( ReducerConditional::select(m_functor , m_reducer) ) / sizeof(size_type) );

    {
      reference_type value =
        ValueInit::init( ReducerConditional::select(m_functor , m_reducer) , kokkos_impl_cuda_shared_memory<size_type>() + threadIdx.y * word_count.value );

      // Number of blocks is bounded so that the reduction can be limited to two passes.
      // Each thread block is given an approximately equal amount of work to perform.
      // Accumulate the values for this block.
      // The accumulation ordering does not match the final pass, but is arithmatically equivalent.

      this-> exec_range( value );
    }

    // Reduce with final value at blockDim.y - 1 location.
    // Problem: non power-of-two blockDim
    if ( cuda_single_inter_block_reduce_scan<false,ReducerTypeFwd,WorkTag>(
           ReducerConditional::select(m_functor , m_reducer) , blockIdx.x , gridDim.x ,
           kokkos_impl_cuda_shared_memory<size_type>() , m_scratch_space , m_scratch_flags ) ) {

      // This is the final block with the final result at the final threads' location
      size_type * const shared = kokkos_impl_cuda_shared_memory<size_type>() + ( blockDim.y - 1 ) * word_count.value ;
      size_type * const global = m_unified_space ? m_unified_space : m_scratch_space ;

      if ( threadIdx.y == 0 ) {
        Kokkos::Impl::FunctorFinal< ReducerTypeFwd , WorkTag >::final( ReducerConditional::select(m_functor , m_reducer) , shared );
      }

      if ( CudaTraits::WarpSize < word_count.value ) { __syncthreads(); }

      for ( unsigned i = threadIdx.y ; i < word_count.value ; i += blockDim.y ) { global[i] = shared[i]; }
    }
  }

  __device__ inline
   void run(const DummyShflReductionType&) const
   {

     value_type value;
     ValueInit::init( ReducerConditional::select(m_functor , m_reducer) , &value);
     // Number of blocks is bounded so that the reduction can be limited to two passes.
     // Each thread block is given an approximately equal amount of work to perform.
     // Accumulate the values for this block.
     // The accumulation ordering does not match the final pass, but is arithmatically equivalent.

     const Member work_part =
       ( ( m_policy.m_num_tiles + ( gridDim.x - 1 ) ) / gridDim.x ); //portion of tiles handled by each block

     this-> exec_range( value );

     pointer_type const result = (pointer_type) (m_unified_space ? m_unified_space : m_scratch_space) ;

     int max_active_thread = work_part < blockDim.y ? work_part:blockDim.y;
     max_active_thread = (max_active_thread == 0)?blockDim.y:max_active_thread;

     value_type init;
     ValueInit::init( ReducerConditional::select(m_functor , m_reducer) , &init);
     if(Impl::cuda_inter_block_reduction<ReducerTypeFwd,ValueJoin,WorkTag>
         (value,init,ValueJoin(ReducerConditional::select(m_functor , m_reducer)),m_scratch_space,result,m_scratch_flags,max_active_thread)) {
       const unsigned id = threadIdx.y*blockDim.x + threadIdx.x;
       if(id==0) {
         Kokkos::Impl::FunctorFinal< ReducerTypeFwd , WorkTag >::final( ReducerConditional::select(m_functor , m_reducer) , (void*) &value );
         *result = value;
       }
     }
   }

  // Determine block size constrained by shared memory:
  static inline
  unsigned local_block_size( const FunctorType & f )
    {
      unsigned n = CudaTraits::WarpSize * 8 ;
      while ( n && CudaTraits::SharedMemoryCapacity < cuda_single_inter_block_reduce_scan_shmem<false,FunctorType,WorkTag>( f , n ) ) { n >>= 1 ; }
      return n ;
    }

  inline
  void execute()
    {
      const int nwork = m_policy.m_num_tiles;
      if ( nwork ) {
        int block_size = m_policy.m_prod_tile_dims; 
        // CONSTRAINT: Algorithm requires block_size >= product of tile dimensions
        // Nearest power of two
        int exponent_pow_two = std::ceil( std::log2(block_size) );
        block_size = std::pow(2, exponent_pow_two);
        int suggested_blocksize = local_block_size( m_functor );

        block_size = (block_size > suggested_blocksize) ? block_size : suggested_blocksize ; //Note: block_size must be less than or equal to 512 
        

        m_scratch_space = cuda_internal_scratch_space( ValueTraits::value_size( ReducerConditional::select(m_functor , m_reducer) ) * block_size /* block_size == max block_count */ );
        m_scratch_flags = cuda_internal_scratch_flags( sizeof(size_type) );
        m_unified_space = cuda_internal_scratch_unified( ValueTraits::value_size( ReducerConditional::select(m_functor , m_reducer) ) );

        // REQUIRED ( 1 , N , 1 )
        const dim3 block( 1 , block_size , 1 );
        // Required grid.x <= block.y
        const dim3 grid( std::min( int(block.y) , int( nwork ) ) , 1 , 1 );

      const int shmem = UseShflReduction?0:cuda_single_inter_block_reduce_scan_shmem<false,FunctorType,WorkTag>( m_functor , block.y );

      CudaParallelLaunch< ParallelReduce >( *this, grid, block, shmem ); // copy to device and execute

      Cuda::fence();

      if ( m_result_ptr ) {
        if ( m_unified_space ) {
          const int count = ValueTraits::value_count( ReducerConditional::select(m_functor , m_reducer)  );
          for ( int i = 0 ; i < count ; ++i ) { m_result_ptr[i] = pointer_type(m_unified_space)[i] ; }
        }
        else {
          const int size = ValueTraits::value_size( ReducerConditional::select(m_functor , m_reducer)  );
          DeepCopy<HostSpace,CudaSpace>( m_result_ptr , m_scratch_space , size );
        }
      }
    }
    else {
      if (m_result_ptr) {
        ValueInit::init( ReducerConditional::select(m_functor , m_reducer) , m_result_ptr );
      }
    }
  }

  template< class HostViewType >
  ParallelReduce( const FunctorType  & arg_functor
                , const Policy       & arg_policy
                , const HostViewType & arg_result
                , typename std::enable_if<
                   Kokkos::is_view< HostViewType >::value
                ,void*>::type = NULL)
  : m_functor( arg_functor )
  , m_policy(  arg_policy )
  , m_reducer( InvalidType() )
  , m_result_ptr( arg_result.ptr_on_device() )
  , m_scratch_space( 0 )
  , m_scratch_flags( 0 )
  , m_unified_space( 0 )
  {}

  ParallelReduce( const FunctorType  & arg_functor
                , const Policy       & arg_policy
                , const ReducerType & reducer)
  : m_functor( arg_functor )
  , m_policy(  arg_policy )
  , m_reducer( reducer )
  , m_result_ptr( reducer.view().ptr_on_device() )
  , m_scratch_space( 0 )
  , m_scratch_flags( 0 )
  , m_unified_space( 0 )
  {}
};


//----------------------------------------------------------------------------

#if 1

template< class FunctorType , class ReducerType, class ... Properties >
class ParallelReduce< FunctorType
                    , Kokkos::TeamPolicy< Properties ... >
                    , ReducerType
                    , Kokkos::Cuda
                    >
{
private:

  typedef TeamPolicyInternal< Kokkos::Cuda, Properties ... >  Policy ;
  typedef typename Policy::member_type  Member ;
  typedef typename Policy::work_tag     WorkTag ;

  typedef Kokkos::Impl::if_c< std::is_same<InvalidType,ReducerType>::value, FunctorType, ReducerType> ReducerConditional;
  typedef typename ReducerConditional::type ReducerTypeFwd;

  typedef Kokkos::Impl::FunctorValueTraits< ReducerTypeFwd, WorkTag > ValueTraits ;
  typedef Kokkos::Impl::FunctorValueInit<   ReducerTypeFwd, WorkTag > ValueInit ;
  typedef Kokkos::Impl::FunctorValueJoin<   ReducerTypeFwd, WorkTag > ValueJoin ;

  typedef typename ValueTraits::pointer_type    pointer_type ;
  typedef typename ValueTraits::reference_type  reference_type ;
  typedef typename ValueTraits::value_type      value_type ;

public:

  typedef FunctorType      functor_type ;
  typedef Cuda::size_type  size_type ;

  enum { UseShflReduction = (true && ValueTraits::StaticValueSize) };

private:
  typedef double DummyShflReductionType;
  typedef int DummySHMEMReductionType;

  // Algorithmic constraints: blockDim.y is a power of two AND blockDim.y == blockDim.z == 1
  // shared memory utilization:
  //
  //  [ global reduce space ]
  //  [ team   reduce space ]
  //  [ team   shared space ]
  //

  const FunctorType   m_functor ;
  const ReducerType   m_reducer ;
  const pointer_type  m_result_ptr ;
  size_type *         m_scratch_space ;
  size_type *         m_scratch_flags ;
  size_type *         m_unified_space ;
  size_type           m_team_begin ;
  size_type           m_shmem_begin ;
  size_type           m_shmem_size ;
  void*               m_scratch_ptr[2] ;
  int                 m_scratch_size[2] ;
  const size_type     m_league_size ;
  const size_type     m_team_size ;
  const size_type     m_vector_size ;

  template< class TagType >
  __device__ inline
  typename std::enable_if< std::is_same< TagType , void >::value >::type
  exec_team( const Member & member , reference_type update ) const
    { m_functor( member , update ); }

  template< class TagType >
  __device__ inline
  typename std::enable_if< ! std::is_same< TagType , void >::value >::type
  exec_team( const Member & member , reference_type update ) const
    { m_functor( TagType() , member , update ); }

public:

  __device__ inline
  void operator() () const {
    int threadid = 0;
    if ( m_scratch_size[1]>0 ) {
      __shared__ int base_thread_id;
      if (threadIdx.x==0 && threadIdx.y==0 ) {
        threadid = ((blockIdx.x*blockDim.z + threadIdx.z) * blockDim.x * blockDim.y) % Kokkos::Impl::g_device_cuda_lock_arrays.n;
        threadid = ((threadid + blockDim.x * blockDim.y-1)/(blockDim.x * blockDim.y)) * blockDim.x * blockDim.y;
        if(threadid > Kokkos::Impl::g_device_cuda_lock_arrays.n) threadid-=blockDim.x * blockDim.y;
        int done = 0;
        while (!done) {
          done = (0 == atomicCAS(&Kokkos::Impl::g_device_cuda_lock_arrays.scratch[threadid],0,1));
          if(!done) {
            threadid += blockDim.x * blockDim.y;
            if(threadid > Kokkos::Impl::g_device_cuda_lock_arrays.n) threadid = 0;
          }
        }
        base_thread_id = threadid;
      }
      __syncthreads();
      threadid = base_thread_id;
    }

    run(Kokkos::Impl::if_c<UseShflReduction, DummyShflReductionType, DummySHMEMReductionType>::select(1,1.0), threadid );
    if ( m_scratch_size[1]>0 ) {
      __syncthreads();
      if (threadIdx.x==0 && threadIdx.y==0 )
        Kokkos::Impl::g_device_cuda_lock_arrays.scratch[threadid]=0;
    }
  }

  __device__ inline
  void run(const DummySHMEMReductionType&, const int& threadid) const
  {
    const integral_nonzero_constant< size_type , ValueTraits::StaticValueSize / sizeof(size_type) >
      word_count( ValueTraits::value_size( ReducerConditional::select(m_functor , m_reducer) ) / sizeof(size_type) );

    reference_type value =
      ValueInit::init( ReducerConditional::select(m_functor , m_reducer) , kokkos_impl_cuda_shared_memory<size_type>() + threadIdx.y * word_count.value );

    // Iterate this block through the league
    for ( int league_rank = blockIdx.x ; league_rank < m_league_size ; league_rank += gridDim.x ) {
      this-> template exec_team< WorkTag >
        ( Member( kokkos_impl_cuda_shared_memory<char>() + m_team_begin
                                        , m_shmem_begin
                                        , m_shmem_size
                                        , (void*) ( ((char*)m_scratch_ptr[1]) + threadid/(blockDim.x*blockDim.y) * m_scratch_size[1])
                                        , m_scratch_size[1]
                                        , league_rank
                                        , m_league_size )
        , value );
    }

    // Reduce with final value at blockDim.y - 1 location.
    if ( cuda_single_inter_block_reduce_scan<false,FunctorType,WorkTag>(
           ReducerConditional::select(m_functor , m_reducer) , blockIdx.x , gridDim.x ,
           kokkos_impl_cuda_shared_memory<size_type>() , m_scratch_space , m_scratch_flags ) ) {

      // This is the final block with the final result at the final threads' location

      size_type * const shared = kokkos_impl_cuda_shared_memory<size_type>() + ( blockDim.y - 1 ) * word_count.value ;
      size_type * const global = m_unified_space ? m_unified_space : m_scratch_space ;

      if ( threadIdx.y == 0 ) {
        Kokkos::Impl::FunctorFinal< ReducerTypeFwd , WorkTag >::final( ReducerConditional::select(m_functor , m_reducer) , shared );
      }

      if ( CudaTraits::WarpSize < word_count.value ) { __syncthreads(); }

      for ( unsigned i = threadIdx.y ; i < word_count.value ; i += blockDim.y ) { global[i] = shared[i]; }
    }

  }

  __device__ inline
  void run(const DummyShflReductionType&, const int& threadid) const
  {
    value_type value;
    ValueInit::init( ReducerConditional::select(m_functor , m_reducer) , &value);

    // Iterate this block through the league
    for ( int league_rank = blockIdx.x ; league_rank < m_league_size ; league_rank += gridDim.x ) {
      this-> template exec_team< WorkTag >
        ( Member( kokkos_impl_cuda_shared_memory<char>() + m_team_begin
                                        , m_shmem_begin
                                        , m_shmem_size
                                        , (void*) ( ((char*)m_scratch_ptr[1]) + threadid/(blockDim.x*blockDim.y) * m_scratch_size[1])
                                        , m_scratch_size[1]
                                        , league_rank
                                        , m_league_size )
        , value );
    }

    pointer_type const result = (pointer_type) (m_unified_space ? m_unified_space : m_scratch_space) ;

    value_type init;
    ValueInit::init( ReducerConditional::select(m_functor , m_reducer) , &init);
    if(Impl::cuda_inter_block_reduction<FunctorType,ValueJoin,WorkTag>
           (value,init,ValueJoin(ReducerConditional::select(m_functor , m_reducer)),m_scratch_space,result,m_scratch_flags,blockDim.y)) {
      const unsigned id = threadIdx.y*blockDim.x + threadIdx.x;
      if(id==0) {
        Kokkos::Impl::FunctorFinal< ReducerTypeFwd , WorkTag >::final( ReducerConditional::select(m_functor , m_reducer) , (void*) &value );
        *result = value;
      }
    }
  }

  inline
  void execute()
    {
      const int nwork = m_league_size * m_team_size ;
      if ( nwork ) {
        const int block_count = UseShflReduction? std::min( m_league_size , size_type(1024) )
          :std::min( m_league_size , m_team_size );

        m_scratch_space = cuda_internal_scratch_space( ValueTraits::value_size( ReducerConditional::select(m_functor , m_reducer) ) * block_count );
        m_scratch_flags = cuda_internal_scratch_flags( sizeof(size_type) );
        m_unified_space = cuda_internal_scratch_unified( ValueTraits::value_size( ReducerConditional::select(m_functor , m_reducer) ) );

        const dim3 block( m_vector_size , m_team_size , 1 );
        const dim3 grid( block_count , 1 , 1 );
        const int shmem_size_total = m_team_begin + m_shmem_begin + m_shmem_size ;

        CudaParallelLaunch< ParallelReduce, LaunchBounds >( *this, grid, block, shmem_size_total ); // copy to device and execute

        Cuda::fence();

        if ( m_result_ptr ) {
          if ( m_unified_space ) {
            const int count = ValueTraits::value_count( ReducerConditional::select(m_functor , m_reducer) );
            for ( int i = 0 ; i < count ; ++i ) { m_result_ptr[i] = pointer_type(m_unified_space)[i] ; }
          }
          else {
            const int size = ValueTraits::value_size( ReducerConditional::select(m_functor , m_reducer) );
            DeepCopy<HostSpace,CudaSpace>( m_result_ptr, m_scratch_space, size );
          }
        }
      }
      else {
        if (m_result_ptr) {
          ValueInit::init( ReducerConditional::select(m_functor , m_reducer) , m_result_ptr );
        }
      }
    }

  template< class HostViewType >
  ParallelReduce( const FunctorType  & arg_functor
                , const Policy       & arg_policy
                , const HostViewType & arg_result
                , typename std::enable_if<
                                   Kokkos::is_view< HostViewType >::value
                                ,void*>::type = NULL)
  : m_functor( arg_functor )
  , m_reducer( InvalidType() )
  , m_result_ptr( arg_result.ptr_on_device() )
  , m_scratch_space( 0 )
  , m_scratch_flags( 0 )
  , m_unified_space( 0 )
  , m_team_begin( 0 )
  , m_shmem_begin( 0 )
  , m_shmem_size( 0 )
  , m_scratch_ptr{NULL,NULL}
  , m_league_size( arg_policy.league_size() )
  , m_team_size( 0 <= arg_policy.team_size() ? arg_policy.team_size() :
      Kokkos::Impl::cuda_get_opt_block_size< ParallelReduce >( arg_functor , arg_policy.vector_length(),
                                                               arg_policy.team_scratch_size(0),arg_policy.thread_scratch_size(0) ) /
                                                               arg_policy.vector_length() )
  , m_vector_size( arg_policy.vector_length() )
  , m_scratch_size{
    arg_policy.scratch_size(0,( 0 <= arg_policy.team_size() ? arg_policy.team_size() :
        Kokkos::Impl::cuda_get_opt_block_size< ParallelReduce >( arg_functor , arg_policy.vector_length(),
                                                                 arg_policy.team_scratch_size(0),arg_policy.thread_scratch_size(0) ) /
                                                                 arg_policy.vector_length() )
    ), arg_policy.scratch_size(1,( 0 <= arg_policy.team_size() ? arg_policy.team_size() :
        Kokkos::Impl::cuda_get_opt_block_size< ParallelReduce >( arg_functor , arg_policy.vector_length(),
                                                                 arg_policy.team_scratch_size(0),arg_policy.thread_scratch_size(0) ) /
                                                                 arg_policy.vector_length() )
        )}
  {
    // Return Init value if the number of worksets is zero
    if( arg_policy.league_size() == 0) {
      ValueInit::init( ReducerConditional::select(m_functor , m_reducer) , arg_result.ptr_on_device() );
      return ;
    }

    m_team_begin = UseShflReduction?0:cuda_single_inter_block_reduce_scan_shmem<false,FunctorType,WorkTag>( arg_functor , m_team_size );
    m_shmem_begin = sizeof(double) * ( m_team_size + 2 );
    m_shmem_size = arg_policy.scratch_size(0,m_team_size) + FunctorTeamShmemSize< FunctorType >::value( arg_functor , m_team_size );
    m_scratch_ptr[1] = cuda_resize_scratch_space(static_cast<std::int64_t>(m_scratch_size[1])*(static_cast<std::int64_t>(Cuda::concurrency()/(m_team_size*m_vector_size))));
    m_scratch_size[0] = m_shmem_size;
    m_scratch_size[1] = arg_policy.scratch_size(1,m_team_size);

    // The global parallel_reduce does not support vector_length other than 1 at the moment
    if( (arg_policy.vector_length() > 1) && !UseShflReduction )
      Impl::throw_runtime_exception( "Kokkos::parallel_reduce with a TeamPolicy using a vector length of greater than 1 is not currently supported for CUDA for dynamic sized reduction types.");

    if( (m_team_size < 32) && !UseShflReduction )
      Impl::throw_runtime_exception( "Kokkos::parallel_reduce with a TeamPolicy using a team_size smaller than 32 is not currently supported with CUDA for dynamic sized reduction types.");

    // Functor's reduce memory, team scan memory, and team shared memory depend upon team size.

    const int shmem_size_total = m_team_begin + m_shmem_begin + m_shmem_size ;

    if (! Kokkos::Impl::is_integral_power_of_two( m_team_size )  && !UseShflReduction ) {
      Kokkos::Impl::throw_runtime_exception(std::string("Kokkos::Impl::ParallelReduce< Cuda > bad team size"));
    }

    if ( CudaTraits::SharedMemoryCapacity < shmem_size_total ) {
      Kokkos::Impl::throw_runtime_exception(std::string("Kokkos::Impl::ParallelReduce< Cuda > requested too much L0 scratch memory"));
    }

    if ( unsigned(m_team_size) >
         unsigned(Kokkos::Impl::cuda_get_max_block_size< ParallelReduce >
               ( arg_functor , arg_policy.vector_length(), arg_policy.team_scratch_size(0),arg_policy.thread_scratch_size(0) ) / arg_policy.vector_length())) {
      Kokkos::Impl::throw_runtime_exception(std::string("Kokkos::Impl::ParallelReduce< Cuda > requested too large team size."));
    }

  }

  ParallelReduce( const FunctorType  & arg_functor
                , const Policy       & arg_policy
                , const ReducerType & reducer)
  : m_functor( arg_functor )
  , m_reducer( reducer )
  , m_result_ptr( reducer.view().ptr_on_device() )
  , m_scratch_space( 0 )
  , m_scratch_flags( 0 )
  , m_unified_space( 0 )
  , m_team_begin( 0 )
  , m_shmem_begin( 0 )
  , m_shmem_size( 0 )
  , m_scratch_ptr{NULL,NULL}
  , m_league_size( arg_policy.league_size() )
  , m_team_size( 0 <= arg_policy.team_size() ? arg_policy.team_size() :
      Kokkos::Impl::cuda_get_opt_block_size< ParallelReduce >( arg_functor , arg_policy.vector_length(),
                                                               arg_policy.team_scratch_size(0),arg_policy.thread_scratch_size(0) ) /
      arg_policy.vector_length() )
  , m_vector_size( arg_policy.vector_length() )
  {
    // Return Init value if the number of worksets is zero
    if( arg_policy.league_size() == 0) {
      ValueInit::init( ReducerConditional::select(m_functor , m_reducer) , m_result_ptr );
      return ;
    }

    m_team_begin = UseShflReduction?0:cuda_single_inter_block_reduce_scan_shmem<false,FunctorType,WorkTag>( arg_functor , m_team_size );
    m_shmem_begin = sizeof(double) * ( m_team_size + 2 );
    m_shmem_size = arg_policy.scratch_size(0,m_team_size) + FunctorTeamShmemSize< FunctorType >::value( arg_functor , m_team_size );
    m_scratch_ptr[1] = cuda_resize_scratch_space(m_scratch_size[1]*(Cuda::concurrency()/(m_team_size*m_vector_size)));
    m_scratch_size[0] = m_shmem_size;
    m_scratch_size[1] = arg_policy.scratch_size(1,m_team_size);

    // The global parallel_reduce does not support vector_length other than 1 at the moment
    if( (arg_policy.vector_length() > 1) && !UseShflReduction )
      Impl::throw_runtime_exception( "Kokkos::parallel_reduce with a TeamPolicy using a vector length of greater than 1 is not currently supported for CUDA for dynamic sized reduction types.");

    if( (m_team_size < 32) && !UseShflReduction )
      Impl::throw_runtime_exception( "Kokkos::parallel_reduce with a TeamPolicy using a team_size smaller than 32 is not currently supported with CUDA for dynamic sized reduction types.");

    // Functor's reduce memory, team scan memory, and team shared memory depend upon team size.

    const int shmem_size_total = m_team_begin + m_shmem_begin + m_shmem_size ;

    if ( (! Kokkos::Impl::is_integral_power_of_two( m_team_size )  && !UseShflReduction ) ||
         CudaTraits::SharedMemoryCapacity < shmem_size_total ) {
      Kokkos::Impl::throw_runtime_exception(std::string("Kokkos::Impl::ParallelReduce< Cuda > bad team size"));
    }

    if ( int(m_team_size) >
         int(Kokkos::Impl::cuda_get_max_block_size< ParallelReduce >
               ( arg_functor , arg_policy.vector_length(), arg_policy.team_scratch_size(0),arg_policy.thread_scratch_size(0) ) / arg_policy.vector_length())) {
      Kokkos::Impl::throw_runtime_exception(std::string("Kokkos::Impl::ParallelReduce< Cuda > requested too large team size."));
    }

  }
};

//----------------------------------------------------------------------------
#else
//----------------------------------------------------------------------------

template< class FunctorType , class ReducerType, class ... Properties >
class ParallelReduce< FunctorType
                    , Kokkos::TeamPolicy< Properties ... >
                    , ReducerType
                    , Kokkos::Cuda
                    >
{
private:

  enum : int { align_scratch_value = 0x0100 /* 256 */ };
  enum : int { align_scratch_mask  = align_scratch_value - 1 };

  KOKKOS_INLINE_FUNCTION static constexpr
  int align_scratch( const int n )
    {
      return ( n & align_scratch_mask )
             ? n + align_scratch_value - ( n & align_scratch_mask ) : n ;
    }

  //----------------------------------------
  // Reducer does not wrap a functor
  template< class R = ReducerType , class F = void >
  struct reducer_type : public R {

    template< class S >
    using rebind = reducer_type< typename R::rebind<S> , void > ;

    KOKKOS_INLINE_FUNCTION
    reducer_type( FunctorType const *
                , ReducerType const * arg_reducer
                , typename R::value_type * arg_value )
      : R( *arg_reducer , arg_value ) {}
  };

  // Reducer does wrap a functor
  template< class R >
  struct reducer_type< R , FunctorType > : public R {

    template< class S >
    using rebind = reducer_type< typename R::rebind<S> , FunctorType > ;

    KOKKOS_INLINE_FUNCTION
    reducer_type( FunctorType const * arg_functor
                , ReducerType const *
                , typename R::value_type * arg_value )
      : R( arg_functor , arg_value ) {}
  };

  //----------------------------------------

  typedef TeamPolicyInternal< Kokkos::Cuda, Properties ... >  Policy ;
  typedef CudaTeamMember                           Member ;
  typedef typename Policy::work_tag                WorkTag ;
  typedef typename reducer_type<>::pointer_type    pointer_type ;
  typedef typename reducer_type<>::reference_type  reference_type ;
  typedef typename reducer_type<>::value_type      value_type ;

  typedef Kokkos::Impl::FunctorAnalysis
    < Kokkos::Impl::FunctorPatternInterface::REDUCE
    , Policy
    , FunctorType
    > Analysis ;

public:

  typedef FunctorType      functor_type ;
  typedef Cuda::size_type  size_type ;

private:

  const FunctorType     m_functor ;
  const reducer_type<>  m_reducer ;
  size_type *           m_scratch_space ;
  size_type *           m_unified_space ;
  size_type             m_team_begin ;
  size_type             m_shmem_begin ;
  size_type             m_shmem_size ;
  void*                 m_scratch_ptr[2] ;
  int                   m_scratch_size[2] ;
  const size_type       m_league_size ;
  const size_type       m_team_size ;
  const size_type       m_vector_size ;

  template< class TagType >
  __device__ inline
  typename std::enable_if< std::is_same< TagType , void >::value >::type
  exec_team( const Member & member , reference_type update ) const
    { m_functor( member , update ); }

  template< class TagType >
  __device__ inline
  typename std::enable_if< ! std::is_same< TagType , void >::value >::type
  exec_team( const Member & member , reference_type update ) const
    { m_functor( TagType() , member , update ); }


public:

  __device__ inline
  void operator() () const
    {
      void * const shmem = kokkos_impl_cuda_shared_memory<char>();

      const bool reduce_to_host =
        std::is_same< typename reducer_type<>::memory_space
                    , Kokkos::HostSpace >::value &&
        m_reducer.data();

      value_type value ;

      typename reducer_type<>::rebind< CudaSpace >
        reduce( & m_functor , & m_reducer , & value );

      reduce.init( reduce.data() );

      // Iterate this block through the league

      for ( int league_rank = blockIdx.x
          ; league_rank < m_league_size
          ; league_rank += gridDim.x ) {

        // Initialization of team member data:

        const Member member
          ( shmem
          , m_shmem_team_begin
          , m_shmem_team_size
          , reinterpret_cast<char*>(m_scratch_space) + m_global_team_begin
          , m_global_team_size
          , league_rank
          , m_league_size );

        ParallelReduce::template
          exec_team< WorkTag >( member , reduce.reference() );
      }

      if ( Member::global_reduce( reduce
                                , m_scratch_space
                                , reinterpret_cast<char*>(m_scratch_space)
                                  + aligned_flag_size
                                , shmem
                                , m_shmem_size ) ) {

        // Single thread with data in value

        reduce.final( reduce.data() );

        if ( reduce_to_host ) {
          reducer.copy( m_unified_space , reduce.data() );
        }
      }
    }


  inline
  void execute()
    {
      const bool reduce_to_host =
        std::is_same< typename reducer_type<>::memory_space
                    , Kokkos::HostSpace >::value &&
        m_reducer.data();

      const bool reduce_to_gpu =
        std::is_same< typename reducer_type<>::memory_space
                    , Kokkos::CudaSpace >::value &&
        m_reducer.data();

      if ( m_league_size && m_team_size ) {

        const int value_size = Analysis::value_size( m_functor );

        m_scratch_space = cuda_internal_scratch_space( m_scratch_size );
        m_unified_space = cuda_internal_scratch_unified( value_size );

        const dim3 block( m_vector_size , m_team_size , m_team_per_block );
        const dim3 grid( m_league_size , 1 , 1 );
        const int  shmem = m_shmem_team_begin + m_shmem_team_size ;

        // copy to device and execute
        CudaParallelLaunch<ParallelReduce>( *this, grid, block, shmem );

        Cuda::fence();

        if ( reduce_to_host ) {
          m_reducer.copy( m_reducer.data() , pointer_type(m_unified_space) );
        }
      }
      else if ( reduce_to_host ) {
        m_reducer.init( m_reducer.data() );
      }
      else if ( reduce_to_gpu ) {
        value_type tmp ;
        m_reduce.init( & tmp );
        cudaMemcpy( m_reduce.data() , & tmp , cudaMemcpyHostToDevice );
      }
    }


  /**\brief  Set up parameters and allocations for kernel launch.
   *
   *  block = { vector_size , team_size , team_per_block }
   *  grid  = { number_of_teams , 1 , 1 }
   *
   *  shmem = shared memory for:
   *    [ team_reduce_buffer
   *    , team_scratch_buffer_level_0 ]
   *  reused by:
   *    [ global_reduce_buffer ]
   *
   *  global_scratch for:
   *    [ global_reduce_flag_buffer
   *    , global_reduce_value_buffer
   *    , team_scratch_buffer_level_1 * max_concurrent_team ]
   */

  ParallelReduce( FunctorType && arg_functor
                , Policy      && arg_policy
                , ReducerType const & arg_reducer
                )
  : m_functor( arg_functor )
    // the input reducer may wrap the input functor so must
    // generate a reducer bound to the copied functor.
  , m_reducer( & m_functor , & arg_reducer , arg_reducer.data() )
  , m_scratch_space( 0 )
  , m_unified_space( 0 )
  , m_team_begin( 0 )
  , m_shmem_begin( 0 )
  , m_shmem_size( 0 )
  , m_scratch_ptr{NULL,NULL}
  , m_league_size( arg_policy.league_size() )
  , m_team_per_block( 0 )
  , m_team_size( arg_policy.team_size() )
  , m_vector_size( arg_policy.vector_length() )
  {
    if ( 0 == m_league_size ) return ;

    const int value_size = Analysis::value_size( m_functor );

    //----------------------------------------
    // Vector length must be <= WarpSize and power of two

    const bool ok_vector = m_vector_size < CudaTraits::WarpSize &&
      Kokkos::Impl::is_integral_power_of_two( m_vector_size );

    //----------------------------------------

    if ( 0 == m_team_size ) {
      // Team size is AUTO, use a whole block per team.
      // Calculate block size using the occupance calculator.
      // Occupancy calculator assumes whole block.

      m_team_size =
        Kokkos::Impl::cuda_get_opt_block_size< ParallelReduce >
          ( arg_functor
          , arg_policy.vector_length()
          , arg_policy.team_scratch_size(0)
          , arg_policy.thread_scratch_size(0) / arg_policy.vector_length() );

      m_team_per_block = 1 ;
    }

    //----------------------------------------
    // How many CUDA threads per team.
    // If more than a warp or multiple teams cannot exactly fill a warp
    // then only one team per block.

    const int team_threads = m_team_size * m_vector_size ;

    if ( ( CudaTraits::WarpSize < team_threads ) ||
         ( CudaTraits::WarpSize % team_threads ) ) {
      m_team_per_block = 1 ;
    }

    //----------------------------------------
    // How much team scratch shared memory determined from
    // either the functor or the policy:

    if ( CudaTraits::WarpSize < team_threads ) {
      // Need inter-warp team reduction (collectives) shared memory
      // Speculate an upper bound for the value size 

      m_shmem_team_begin =
        align_scratch( CudaTraits::warp_count(team_threads) * sizeof(double) );
    }

    m_shmem_team_size = arg_policy.scratch_size(0,m_team_size);

    if ( 0 == m_shmem_team_size ) {
      m_shmem_team_size = Analysis::team_shmem_size( m_functor , m_team_size );
    }

    m_shmem_team_size = align_scratch( m_shmem_team_size );

    // Can fit a team in a block:

    const bool ok_shmem_team =
      ( m_shmem_team_begin + m_shmem_team_size )
      < CudaTraits::SharedMemoryCapacity ;

    //----------------------------------------

    if ( 0 == m_team_per_block ) {
      // Potentially more than one team per block.
      // Determine number of teams per block based upon
      // how much team scratch can fit and exactly filling each warp.

      const int team_per_warp = team_threads / CudaTraits::WarpSize ;

      const int max_team_per_block =
        Kokkos::Impl::CudaTraits::SharedMemoryCapacity
        / shmem_team_scratch_size ;

      for ( m_team_per_block = team_per_warp ;
            m_team_per_block + team_per_warp < max_team_per_block ;
            m_team_per_block += team_per_warp );
    }

    //----------------------------------------
    // How much global reduce scratch shared memory.

    int shmem_global_reduce_size = 8 * value_size ;

    //----------------------------------------
    // Global scratch memory requirements.

    const int aligned_flag_size = align_scratch( sizeof(int) );

    const int max_concurrent_block =
      cuda_internal_maximum_concurrent_block_count();

    // Reduce space has claim flag followed by vaue buffer
    const int global_reduce_value_size =
      max_concurrent_block * 
      ( aligned_flag_size + align_scratch( value_size ) );

    // Scratch space has claim flag followed by scratch buffer
    const int global_team_scratch_size =
      max_concurrent_block * m_team_per_block *
      ( aligned_flag_size +
        align_scratch( arg_policy.scratch_size(1,m_team_size) / m_vector_size )
      );

    const int global_size = aligned_flag_size
                          + global_reduce_value_size
                          + global_team_scratch_size ;

    m_global_reduce_begin = aligned_flag_size ;
    m_global_team_begin   = m_global_reduce_begin + global_reduce_value_size ;
    m_global_size         = m_global_team_begin + global_team_scratch_size ;
  }
};

#endif

} // namespace Impl
} // namespace Kokkos

//----------------------------------------------------------------------------
//----------------------------------------------------------------------------

namespace Kokkos {
namespace Impl {

template< class FunctorType , class ... Traits >
class ParallelScan< FunctorType
                  , Kokkos::RangePolicy< Traits ... >
                  , Kokkos::Cuda
                  >
{
private:

  typedef Kokkos::RangePolicy< Traits ... >  Policy ;
  typedef typename Policy::member_type  Member ;
  typedef typename Policy::work_tag     WorkTag ;
  typedef typename Policy::WorkRange    WorkRange ;
  typedef typename Policy::launch_bounds  LaunchBounds ;

  typedef Kokkos::Impl::FunctorValueTraits< FunctorType, WorkTag > ValueTraits ;
  typedef Kokkos::Impl::FunctorValueInit<   FunctorType, WorkTag > ValueInit ;
  typedef Kokkos::Impl::FunctorValueOps<    FunctorType, WorkTag > ValueOps ;

public:

  typedef typename ValueTraits::pointer_type    pointer_type ;
  typedef typename ValueTraits::reference_type  reference_type ;
  typedef FunctorType                           functor_type ;
  typedef Cuda::size_type                       size_type ;

private:

  // Algorithmic constraints:
  //  (a) blockDim.y is a power of two
  //  (b) blockDim.y == blockDim.z == 1
  //  (c) gridDim.x  <= blockDim.y * blockDim.y
  //  (d) gridDim.y  == gridDim.z == 1

  const FunctorType m_functor ;
  const Policy      m_policy ;
  size_type *       m_scratch_space ;
  size_type *       m_scratch_flags ;
  size_type         m_final ;

  template< class TagType >
  __device__ inline
  typename std::enable_if< std::is_same< TagType , void >::value >::type
  exec_range( const Member & i , reference_type update , const bool final_result ) const
    { m_functor( i , update , final_result ); }

  template< class TagType >
  __device__ inline
  typename std::enable_if< ! std::is_same< TagType , void >::value >::type
  exec_range( const Member & i , reference_type update , const bool final_result ) const
    { m_functor( TagType() , i , update , final_result ); }

  //----------------------------------------

  __device__ inline
  void initial(void) const
  {
    const integral_nonzero_constant< size_type , ValueTraits::StaticValueSize / sizeof(size_type) >
      word_count( ValueTraits::value_size( m_functor ) / sizeof(size_type) );

    size_type * const shared_value = kokkos_impl_cuda_shared_memory<size_type>() + word_count.value * threadIdx.y ;

    ValueInit::init( m_functor , shared_value );

    // Number of blocks is bounded so that the reduction can be limited to two passes.
    // Each thread block is given an approximately equal amount of work to perform.
    // Accumulate the values for this block.
    // The accumulation ordering does not match the final pass, but is arithmatically equivalent.

    const WorkRange range( m_policy , blockIdx.x , gridDim.x );

    for ( Member iwork = range.begin() + threadIdx.y , iwork_end = range.end() ;
          iwork < iwork_end ; iwork += blockDim.y ) {
      this-> template exec_range< WorkTag >( iwork , ValueOps::reference( shared_value ) , false );
    }

    // Reduce and scan, writing out scan of blocks' totals and block-groups' totals.
    // Blocks' scan values are written to 'blockIdx.x' location.
    // Block-groups' scan values are at: i = ( j * blockDim.y - 1 ) for i < gridDim.x
    cuda_single_inter_block_reduce_scan<true,FunctorType,WorkTag>( m_functor , blockIdx.x , gridDim.x , kokkos_impl_cuda_shared_memory<size_type>() , m_scratch_space , m_scratch_flags );
  }

  //----------------------------------------

  __device__ inline
  void final(void) const
  {
    const integral_nonzero_constant< size_type , ValueTraits::StaticValueSize / sizeof(size_type) >
      word_count( ValueTraits::value_size( m_functor ) / sizeof(size_type) );

    // Use shared memory as an exclusive scan: { 0 , value[0] , value[1] , value[2] , ... }
    size_type * const shared_data   = kokkos_impl_cuda_shared_memory<size_type>();
    size_type * const shared_prefix = shared_data + word_count.value * threadIdx.y ;
    size_type * const shared_accum  = shared_data + word_count.value * ( blockDim.y + 1 );

    // Starting value for this thread block is the previous block's total.
    if ( blockIdx.x ) {
      size_type * const block_total = m_scratch_space + word_count.value * ( blockIdx.x - 1 );
      for ( unsigned i = threadIdx.y ; i < word_count.value ; ++i ) { shared_accum[i] = block_total[i] ; }
    }
    else if ( 0 == threadIdx.y ) {
      ValueInit::init( m_functor , shared_accum );
    }

    const WorkRange range( m_policy , blockIdx.x , gridDim.x );

    for ( typename Policy::member_type iwork_base = range.begin(); iwork_base < range.end() ; iwork_base += blockDim.y ) {

      const typename Policy::member_type iwork = iwork_base + threadIdx.y ;

      __syncthreads(); // Don't overwrite previous iteration values until they are used

      ValueInit::init( m_functor , shared_prefix + word_count.value );

      // Copy previous block's accumulation total into thread[0] prefix and inclusive scan value of this block
      for ( unsigned i = threadIdx.y ; i < word_count.value ; ++i ) {
        shared_data[i + word_count.value] = shared_data[i] = shared_accum[i] ;
      }

      if ( CudaTraits::WarpSize < word_count.value ) { __syncthreads(); } // Protect against large scan values.

      // Call functor to accumulate inclusive scan value for this work item
      if ( iwork < range.end() ) {
        this-> template exec_range< WorkTag >( iwork , ValueOps::reference( shared_prefix + word_count.value ) , false );
      }

      // Scan block values into locations shared_data[1..blockDim.y]
      cuda_intra_block_reduce_scan<true,FunctorType,WorkTag>( m_functor , typename ValueTraits::pointer_type(shared_data+word_count.value) );

      {
        size_type * const block_total = shared_data + word_count.value * blockDim.y ;
        for ( unsigned i = threadIdx.y ; i < word_count.value ; ++i ) { shared_accum[i] = block_total[i]; }
      }

      // Call functor with exclusive scan value
      if ( iwork < range.end() ) {
        this-> template exec_range< WorkTag >( iwork , ValueOps::reference( shared_prefix ) , true );
      }
    }
  }

public:

  //----------------------------------------

  __device__ inline
  void operator()(void) const
  {
    if ( ! m_final ) {
      initial();
    }
    else {
      final();
    }
  }

  // Determine block size constrained by shared memory:
  static inline
  unsigned local_block_size( const FunctorType & f )
    {
      // blockDim.y must be power of two = 128 (4 warps) or 256 (8 warps) or 512 (16 warps)
      // gridDim.x <= blockDim.y * blockDim.y
      //
      // 4 warps was 10% faster than 8 warps and 20% faster than 16 warps in unit testing

      unsigned n = CudaTraits::WarpSize * 4 ;
      while ( n && CudaTraits::SharedMemoryCapacity < cuda_single_inter_block_reduce_scan_shmem<false,FunctorType,WorkTag>( f , n ) ) { n >>= 1 ; }
      return n ;
    }

  inline
  void execute()
    {
      const int nwork    = m_policy.end() - m_policy.begin();
      if ( nwork ) {
        enum { GridMaxComputeCapability_2x = 0x0ffff };

        const int block_size = local_block_size( m_functor );

        const int grid_max =
          ( block_size * block_size ) < GridMaxComputeCapability_2x ?
          ( block_size * block_size ) : GridMaxComputeCapability_2x ;

        // At most 'max_grid' blocks:
        const int max_grid = std::min( int(grid_max) , int(( nwork + block_size - 1 ) / block_size ));

        // How much work per block:
        const int work_per_block = ( nwork + max_grid - 1 ) / max_grid ;

        // How many block are really needed for this much work:
        const int grid_x = ( nwork + work_per_block - 1 ) / work_per_block ;

        m_scratch_space = cuda_internal_scratch_space( ValueTraits::value_size( m_functor ) * grid_x );
        m_scratch_flags = cuda_internal_scratch_flags( sizeof(size_type) * 1 );

        const dim3 grid( grid_x , 1 , 1 );
        const dim3 block( 1 , block_size , 1 ); // REQUIRED DIMENSIONS ( 1 , N , 1 )
        const int shmem = ValueTraits::value_size( m_functor ) * ( block_size + 2 );

        m_final = false ;
        CudaParallelLaunch< ParallelScan, LaunchBounds >( *this, grid, block, shmem ); // copy to device and execute

        m_final = true ;
        CudaParallelLaunch< ParallelScan, LaunchBounds >( *this, grid, block, shmem ); // copy to device and execute
      }
    }

  ParallelScan( const FunctorType  & arg_functor ,
                const Policy       & arg_policy )
  : m_functor( arg_functor )
  , m_policy( arg_policy )
  , m_scratch_space( 0 )
  , m_scratch_flags( 0 )
  , m_final( false )
  { }
};

} // namespace Impl
} // namespace Kokkos

//----------------------------------------------------------------------------
//----------------------------------------------------------------------------

namespace Kokkos {

namespace Impl {
  template< class FunctorType, class ExecPolicy, class ValueType , class Tag = typename ExecPolicy::work_tag>
  struct CudaFunctorAdapter {
    const FunctorType f;
    typedef ValueType value_type;
    CudaFunctorAdapter(const FunctorType& f_):f(f_) {}

    __device__ inline
    void operator() (typename ExecPolicy::work_tag, const typename ExecPolicy::member_type& i, ValueType& val) const {
      //Insert Static Assert with decltype on ValueType equals third argument type of FunctorType::operator()
      f(typename ExecPolicy::work_tag(), i,val);
    }
  };

  template< class FunctorType, class ExecPolicy, class ValueType >
  struct CudaFunctorAdapter<FunctorType,ExecPolicy,ValueType,void> {
    const FunctorType f;
    typedef ValueType value_type;
    CudaFunctorAdapter(const FunctorType& f_):f(f_) {}

    __device__ inline
    void operator() (const typename ExecPolicy::member_type& i, ValueType& val) const {
      //Insert Static Assert with decltype on ValueType equals second argument type of FunctorType::operator()
      f(i,val);
    }
    __device__ inline
    void operator() (typename ExecPolicy::member_type& i, ValueType& val) const {
      //Insert Static Assert with decltype on ValueType equals second argument type of FunctorType::operator()
      f(i,val);
    }

  };

  template<class FunctorType, class ResultType, class Tag, bool Enable = IsNonTrivialReduceFunctor<FunctorType>::value >
  struct FunctorReferenceType {
    typedef ResultType& reference_type;
  };

  template<class FunctorType, class ResultType, class Tag>
  struct FunctorReferenceType<FunctorType, ResultType, Tag, true> {
    typedef typename Kokkos::Impl::FunctorValueTraits< FunctorType ,Tag >::reference_type reference_type;
  };

  template< class FunctorTypeIn, class ExecPolicy, class ValueType>
  struct ParallelReduceFunctorType<FunctorTypeIn,ExecPolicy,ValueType,Cuda> {

    enum {FunctorHasValueType = IsNonTrivialReduceFunctor<FunctorTypeIn>::value };
    typedef typename Kokkos::Impl::if_c<FunctorHasValueType, FunctorTypeIn, Impl::CudaFunctorAdapter<FunctorTypeIn,ExecPolicy,ValueType> >::type functor_type;
    static functor_type functor(const FunctorTypeIn& functor_in) {
      return Impl::if_c<FunctorHasValueType,FunctorTypeIn,functor_type>::select(functor_in,functor_type(functor_in));
    }
  };

}

} // namespace Kokkos

#endif /* defined( __CUDACC__ ) */
#endif /* #ifndef KOKKOS_CUDA_PARALLEL_HPP */
<|MERGE_RESOLUTION|>--- conflicted
+++ resolved
@@ -390,6 +390,7 @@
   using RP = Policy;
   typedef typename Policy::array_index_type array_index_type;
   typedef typename Policy::index_type index_type;
+  typedef typename Policy::launch_bounds LaunchBounds;
 
 
   const FunctorType m_functor ;
@@ -417,7 +418,7 @@
           , std::min( ( m_rp.m_upper[1] - m_rp.m_lower[1] + block.y - 1 ) / block.y , maxblocks )
           , 1
           );
-      CudaParallelLaunch< ParallelFor >( *this , grid , block , 0 );
+      CudaParallelLaunch< ParallelFor, LaunchBounds >( *this , grid , block , 0 );
     }
     else if ( RP::rank == 3 )
     {
@@ -427,7 +428,7 @@
         , std::min( ( m_rp.m_upper[1] - m_rp.m_lower[1] + block.y - 1 ) / block.y , maxblocks )
         , std::min( ( m_rp.m_upper[2] - m_rp.m_lower[2] + block.z - 1 ) / block.z , maxblocks )
         );
-      CudaParallelLaunch< ParallelFor >( *this , grid , block , 0 );
+      CudaParallelLaunch< ParallelFor, LaunchBounds >( *this , grid , block , 0 );
     }
     else if ( RP::rank == 4 )
     {
@@ -439,7 +440,7 @@
         , std::min( ( m_rp.m_upper[2] - m_rp.m_lower[2] + block.y - 1 ) / block.y , maxblocks )
         , std::min( ( m_rp.m_upper[3] - m_rp.m_lower[3] + block.z - 1 ) / block.z , maxblocks )
         );
-      CudaParallelLaunch< ParallelFor >( *this , grid , block , 0 );
+      CudaParallelLaunch< ParallelFor, LaunchBounds >( *this , grid , block , 0 );
     }
     else if ( RP::rank == 5 )
     {
@@ -452,7 +453,7 @@
                   , static_cast<index_type>(maxblocks) )
         , std::min( ( m_rp.m_upper[4] - m_rp.m_lower[4] + block.z - 1 ) / block.z , maxblocks )
         );
-      CudaParallelLaunch< ParallelFor >( *this , grid , block , 0 );
+      CudaParallelLaunch< ParallelFor, LaunchBounds >( *this , grid , block , 0 );
     }
     else if ( RP::rank == 6 )
     {
@@ -466,7 +467,7 @@
         , std::min( static_cast<index_type>( m_rp.m_tile_end[4] * m_rp.m_tile_end[5] )
                   , static_cast<index_type>(maxblocks) )
         );
-      CudaParallelLaunch< ParallelFor >( *this , grid , block , 0 );
+      CudaParallelLaunch< ParallelFor, LaunchBounds >( *this , grid , block , 0 );
     }
     else
     {
@@ -868,11 +869,8 @@
   typedef typename Policy::index_type                       index_type;
 
   typedef typename Policy::work_tag     WorkTag ;
-<<<<<<< HEAD
-  typedef typename Policy::launch_bounds  LaunchBounds ;
-=======
   typedef typename Policy::member_type  Member ;
->>>>>>> 0428a9ac
+  typedef typename Policy::launch_bounds LaunchBounds;
 
   typedef Kokkos::Impl::if_c< std::is_same<InvalidType,ReducerType>::value, FunctorType, ReducerType> ReducerConditional;
   typedef typename ReducerConditional::type ReducerTypeFwd;
@@ -1029,7 +1027,7 @@
 
       const int shmem = UseShflReduction?0:cuda_single_inter_block_reduce_scan_shmem<false,FunctorType,WorkTag>( m_functor , block.y );
 
-      CudaParallelLaunch< ParallelReduce >( *this, grid, block, shmem ); // copy to device and execute
+      CudaParallelLaunch< ParallelReduce, LaunchBounds >( *this, grid, block, shmem ); // copy to device and execute
 
       Cuda::fence();
 
@@ -1097,6 +1095,7 @@
   typedef TeamPolicyInternal< Kokkos::Cuda, Properties ... >  Policy ;
   typedef typename Policy::member_type  Member ;
   typedef typename Policy::work_tag     WorkTag ;
+  typedef typename Policy::launch_bounds     LaunchBounds ;
 
   typedef Kokkos::Impl::if_c< std::is_same<InvalidType,ReducerType>::value, FunctorType, ReducerType> ReducerConditional;
   typedef typename ReducerConditional::type ReducerTypeFwd;
@@ -1494,6 +1493,7 @@
   typedef typename reducer_type<>::pointer_type    pointer_type ;
   typedef typename reducer_type<>::reference_type  reference_type ;
   typedef typename reducer_type<>::value_type      value_type ;
+  typedef typename Policy::launch_bounds           LaunchBounds ;
 
   typedef Kokkos::Impl::FunctorAnalysis
     < Kokkos::Impl::FunctorPatternInterface::REDUCE
@@ -1617,7 +1617,7 @@
         const int  shmem = m_shmem_team_begin + m_shmem_team_size ;
 
         // copy to device and execute
-        CudaParallelLaunch<ParallelReduce>( *this, grid, block, shmem );
+        CudaParallelLaunch<ParallelReduce,LaunchBounds>( *this, grid, block, shmem );
 
         Cuda::fence();
 
