/*
//@HEADER
// ************************************************************************
//
//                        Kokkos v. 2.0
//              Copyright (2014) Sandia Corporation
//
// Under the terms of Contract DE-AC04-94AL85000 with Sandia Corporation,
// the U.S. Government retains certain rights in this software.
//
// Redistribution and use in source and binary forms, with or without
// modification, are permitted provided that the following conditions are
// met:
//
// 1. Redistributions of source code must retain the above copyright
// notice, this list of conditions and the following disclaimer.
//
// 2. Redistributions in binary form must reproduce the above copyright
// notice, this list of conditions and the following disclaimer in the
// documentation and/or other materials provided with the distribution.
//
// 3. Neither the name of the Corporation nor the names of the
// contributors may be used to endorse or promote products derived from
// this software without specific prior written permission.
//
// THIS SOFTWARE IS PROVIDED BY SANDIA CORPORATION "AS IS" AND ANY
// EXPRESS OR IMPLIED WARRANTIES, INCLUDING, BUT NOT LIMITED TO, THE
// IMPLIED WARRANTIES OF MERCHANTABILITY AND FITNESS FOR A PARTICULAR
// PURPOSE ARE DISCLAIMED. IN NO EVENT SHALL SANDIA CORPORATION OR THE
// CONTRIBUTORS BE LIABLE FOR ANY DIRECT, INDIRECT, INCIDENTAL, SPECIAL,
// EXEMPLARY, OR CONSEQUENTIAL DAMAGES (INCLUDING, BUT NOT LIMITED TO,
// PROCUREMENT OF SUBSTITUTE GOODS OR SERVICES; LOSS OF USE, DATA, OR
// PROFITS; OR BUSINESS INTERRUPTION) HOWEVER CAUSED AND ON ANY THEORY OF
// LIABILITY, WHETHER IN CONTRACT, STRICT LIABILITY, OR TORT (INCLUDING
// NEGLIGENCE OR OTHERWISE) ARISING IN ANY WAY OUT OF THE USE OF THIS
// SOFTWARE, EVEN IF ADVISED OF THE POSSIBILITY OF SUCH DAMAGE.
//
// Questions? Contact  H. Carter Edwards (hcedwar@sandia.gov)
//
// ************************************************************************
//@HEADER
*/

#include <gtest/gtest.h>

#include <stdexcept>
#include <sstream>
#include <iostream>

#include <Kokkos_Core.hpp>

namespace Test {

template< class Space >
void test_view_mapping()
{
  typedef typename Space::execution_space ExecSpace;

  typedef Kokkos::Impl::ViewDimension<>  dim_0;
  typedef Kokkos::Impl::ViewDimension< 2 > dim_s2;
  typedef Kokkos::Impl::ViewDimension< 2, 3 > dim_s2_s3;
  typedef Kokkos::Impl::ViewDimension< 2, 3, 4 > dim_s2_s3_s4;

  typedef Kokkos::Impl::ViewDimension< 0 > dim_s0;
  typedef Kokkos::Impl::ViewDimension< 0, 3 > dim_s0_s3;
  typedef Kokkos::Impl::ViewDimension< 0, 3, 4 > dim_s0_s3_s4;

  typedef Kokkos::Impl::ViewDimension< 0, 0 > dim_s0_s0;
  typedef Kokkos::Impl::ViewDimension< 0, 0, 4 > dim_s0_s0_s4;

  typedef Kokkos::Impl::ViewDimension< 0, 0, 0 > dim_s0_s0_s0;
  typedef Kokkos::Impl::ViewDimension< 0, 0, 0, 0 > dim_s0_s0_s0_s0;
  typedef Kokkos::Impl::ViewDimension< 0, 0, 0, 0, 0 > dim_s0_s0_s0_s0_s0;
  typedef Kokkos::Impl::ViewDimension< 0, 0, 0, 0, 0, 0 > dim_s0_s0_s0_s0_s0_s0;
  typedef Kokkos::Impl::ViewDimension< 0, 0, 0, 0, 0, 0, 0 > dim_s0_s0_s0_s0_s0_s0_s0;
  typedef Kokkos::Impl::ViewDimension< 0, 0, 0, 0, 0, 0, 0, 0 > dim_s0_s0_s0_s0_s0_s0_s0_s0;

  // Fully static dimensions should not be larger than an int.
  ASSERT_LE( sizeof( dim_0 ), sizeof( int ) );
  ASSERT_LE( sizeof( dim_s2 ), sizeof( int ) );
  ASSERT_LE( sizeof( dim_s2_s3 ), sizeof( int ) );
  ASSERT_LE( sizeof( dim_s2_s3_s4 ), sizeof( int ) );

  // Rank 1 is size_t.
  ASSERT_EQ( sizeof( dim_s0 ), sizeof( size_t ) );
  ASSERT_EQ( sizeof( dim_s0_s3 ), sizeof( size_t ) );
  ASSERT_EQ( sizeof( dim_s0_s3_s4 ), sizeof( size_t ) );

  // Allow for padding.
  ASSERT_LE( sizeof( dim_s0_s0 ), 2 * sizeof( size_t ) );
  ASSERT_LE( sizeof( dim_s0_s0_s4 ), 2 * sizeof( size_t ) );

  ASSERT_LE( sizeof( dim_s0_s0_s0 ), 4 * sizeof( size_t ) );
  ASSERT_EQ( sizeof( dim_s0_s0_s0_s0 ), 4 * sizeof( unsigned ) );
  ASSERT_LE( sizeof( dim_s0_s0_s0_s0_s0 ), 6 * sizeof( unsigned ) );
  ASSERT_EQ( sizeof( dim_s0_s0_s0_s0_s0_s0 ), 6 * sizeof( unsigned ) );
  ASSERT_LE( sizeof( dim_s0_s0_s0_s0_s0_s0_s0 ), 8 * sizeof( unsigned ) );
  ASSERT_EQ( sizeof( dim_s0_s0_s0_s0_s0_s0_s0_s0 ), 8 * sizeof( unsigned ) );

  static_assert( int( dim_0::rank ) == int( 0 ), "" );
  static_assert( int( dim_0::rank_dynamic ) == int( 0 ), "" );
  static_assert( int( dim_0::ArgN0 ) == 1, "" );
  static_assert( int( dim_0::ArgN1 ) == 1, "" );
  static_assert( int( dim_0::ArgN2 ) == 1, "" );

  static_assert( int( dim_s2::rank ) == int( 1 ), "" );
  static_assert( int( dim_s2::rank_dynamic ) == int( 0 ), "" );
  static_assert( int( dim_s2::ArgN0 ) == 2, "" );
  static_assert( int( dim_s2::ArgN1 ) == 1, "" );

  static_assert( int( dim_s2_s3::rank ) == int( 2 ), "" );
  static_assert( int( dim_s2_s3::rank_dynamic ) == int( 0 ), "" );
  static_assert( int( dim_s2_s3::ArgN0 ) == 2, "" );
  static_assert( int( dim_s2_s3::ArgN1 ) == 3, "" );
  static_assert( int( dim_s2_s3::ArgN2 ) == 1, "" );

  static_assert( int( dim_s2_s3_s4::rank ) == int( 3 ), "" );
  static_assert( int( dim_s2_s3_s4::rank_dynamic ) == int( 0 ), "" );
  static_assert( int( dim_s2_s3_s4::ArgN0 ) == 2, "" );
  static_assert( int( dim_s2_s3_s4::ArgN1 ) == 3, "" );
  static_assert( int( dim_s2_s3_s4::ArgN2 ) == 4, "" );
  static_assert( int( dim_s2_s3_s4::ArgN3 ) == 1, "" );

  static_assert( int( dim_s0::rank ) == int( 1 ), "" );
  static_assert( int( dim_s0::rank_dynamic ) == int( 1 ), "" );

  static_assert( int( dim_s0_s3::rank ) == int( 2 ), "" );
  static_assert( int( dim_s0_s3::rank_dynamic ) == int( 1 ), "" );
  static_assert( int( dim_s0_s3::ArgN0 ) == 0, "" );
  static_assert( int( dim_s0_s3::ArgN1 ) == 3, "" );

  static_assert( int( dim_s0_s3_s4::rank ) == int( 3 ), "" );
  static_assert( int( dim_s0_s3_s4::rank_dynamic ) == int( 1 ), "" );
  static_assert( int( dim_s0_s3_s4::ArgN0 ) == 0, "" );
  static_assert( int( dim_s0_s3_s4::ArgN1 ) == 3, "" );
  static_assert( int( dim_s0_s3_s4::ArgN2 ) == 4, "" );

  static_assert( int( dim_s0_s0_s4::rank ) == int( 3 ), "" );
  static_assert( int( dim_s0_s0_s4::rank_dynamic ) == int( 2 ), "" );
  static_assert( int( dim_s0_s0_s4::ArgN0 ) == 0, "" );
  static_assert( int( dim_s0_s0_s4::ArgN1 ) == 0, "" );
  static_assert( int( dim_s0_s0_s4::ArgN2 ) == 4, "" );

  static_assert( int( dim_s0_s0_s0::rank ) == int( 3 ), "" );
  static_assert( int( dim_s0_s0_s0::rank_dynamic ) == int( 3 ), "" );

  static_assert( int( dim_s0_s0_s0_s0::rank ) == int( 4 ), "" );
  static_assert( int( dim_s0_s0_s0_s0::rank_dynamic ) == int( 4 ), "" );

  static_assert( int( dim_s0_s0_s0_s0_s0::rank ) == int( 5 ), "" );
  static_assert( int( dim_s0_s0_s0_s0_s0::rank_dynamic ) == int( 5 ), "" );

  static_assert( int( dim_s0_s0_s0_s0_s0_s0::rank ) == int( 6 ), "" );
  static_assert( int( dim_s0_s0_s0_s0_s0_s0::rank_dynamic ) == int( 6 ), "" );

  static_assert( int( dim_s0_s0_s0_s0_s0_s0_s0::rank ) == int( 7 ), "" );
  static_assert( int( dim_s0_s0_s0_s0_s0_s0_s0::rank_dynamic ) == int( 7 ), "" );

  static_assert( int( dim_s0_s0_s0_s0_s0_s0_s0_s0::rank ) == int( 8 ), "" );
  static_assert( int( dim_s0_s0_s0_s0_s0_s0_s0_s0::rank_dynamic ) == int( 8 ), "" );

  dim_s0          d1( 2, 3, 4, 5, 6, 7, 8, 9 );
  dim_s0_s0       d2( 2, 3, 4, 5, 6, 7, 8, 9 );
  dim_s0_s0_s0    d3( 2, 3, 4, 5, 6, 7, 8, 9 );
  dim_s0_s0_s0_s0 d4( 2, 3, 4, 5, 6, 7, 8, 9 );

  ASSERT_EQ( d1.N0, 2 );
  ASSERT_EQ( d2.N0, 2 );
  ASSERT_EQ( d3.N0, 2 );
  ASSERT_EQ( d4.N0, 2 );

  ASSERT_EQ( d1.N1, 1 );
  ASSERT_EQ( d2.N1, 3 );
  ASSERT_EQ( d3.N1, 3 );
  ASSERT_EQ( d4.N1, 3 );

  ASSERT_EQ( d1.N2, 1 );
  ASSERT_EQ( d2.N2, 1 );
  ASSERT_EQ( d3.N2, 4 );
  ASSERT_EQ( d4.N2, 4 );

  ASSERT_EQ( d1.N3, 1 );
  ASSERT_EQ( d2.N3, 1 );
  ASSERT_EQ( d3.N3, 1 );
  ASSERT_EQ( d4.N3, 5 );

  //----------------------------------------

  typedef Kokkos::Impl::ViewOffset< dim_s0_s0_s0, Kokkos::LayoutStride > stride_s0_s0_s0;

  //----------------------------------------
  // Static dimension.
  {
    typedef Kokkos::Impl::ViewOffset< dim_s2_s3_s4, Kokkos::LayoutLeft > left_s2_s3_s4;

    ASSERT_EQ( sizeof( left_s2_s3_s4 ), sizeof( dim_s2_s3_s4 ) );

    left_s2_s3_s4 off3;

    stride_s0_s0_s0 stride3( off3 );

    ASSERT_EQ( off3.stride_0(), 1 );
    ASSERT_EQ( off3.stride_1(), 2 );
    ASSERT_EQ( off3.stride_2(), 6 );
    ASSERT_EQ( off3.span(), 24 );

    ASSERT_EQ( off3.stride_0(), stride3.stride_0() );
    ASSERT_EQ( off3.stride_1(), stride3.stride_1() );
    ASSERT_EQ( off3.stride_2(), stride3.stride_2() );
    ASSERT_EQ( off3.span(), stride3.span() );

    int offset = 0;

    for ( int k = 0; k < 4; ++k )
    for ( int j = 0; j < 3; ++j )
    for ( int i = 0; i < 2; ++i, ++offset )
    {
      ASSERT_EQ( off3( i, j, k ), offset );
      ASSERT_EQ( stride3( i, j, k ), off3( i, j, k ) );
    }
  }

  //----------------------------------------
  // Small dimension is unpadded.
  {
    typedef Kokkos::Impl::ViewOffset< dim_s0_s0_s4, Kokkos::LayoutLeft > left_s0_s0_s4;

    left_s0_s0_s4 dyn_off3( std::integral_constant< unsigned, sizeof( int ) >()
                          , Kokkos::LayoutLeft( 2, 3, 0, 0, 0, 0, 0, 0 ) );

    stride_s0_s0_s0  stride3( dyn_off3 );

    ASSERT_EQ( dyn_off3.m_dim.rank, 3 );
    ASSERT_EQ( dyn_off3.m_dim.N0, 2 );
    ASSERT_EQ( dyn_off3.m_dim.N1, 3 );
    ASSERT_EQ( dyn_off3.m_dim.N2, 4 );
    ASSERT_EQ( dyn_off3.m_dim.N3, 1 );
    ASSERT_EQ( dyn_off3.size(), 2 * 3 * 4 );

    const Kokkos::LayoutLeft layout = dyn_off3.layout();

    ASSERT_EQ( layout.dimension[0], 2 );
    ASSERT_EQ( layout.dimension[1], 3 );
    ASSERT_EQ( layout.dimension[2], 4 );
    ASSERT_EQ( layout.dimension[3], 1 );
    ASSERT_EQ( layout.dimension[4], 1 );
    ASSERT_EQ( layout.dimension[5], 1 );
    ASSERT_EQ( layout.dimension[6], 1 );
    ASSERT_EQ( layout.dimension[7], 1 );

    ASSERT_EQ( stride3.m_dim.rank, 3 );
    ASSERT_EQ( stride3.m_dim.N0, 2 );
    ASSERT_EQ( stride3.m_dim.N1, 3 );
    ASSERT_EQ( stride3.m_dim.N2, 4 );
    ASSERT_EQ( stride3.m_dim.N3, 1 );
    ASSERT_EQ( stride3.size(), 2 * 3 * 4 );

    int offset = 0;

    for ( int k = 0; k < 4; ++k )
    for ( int j = 0; j < 3; ++j )
    for ( int i = 0; i < 2; ++i, ++offset )
    {
      ASSERT_EQ( offset, dyn_off3( i, j, k ) );
      ASSERT_EQ( stride3( i, j, k ), dyn_off3( i, j, k ) );
    }

    ASSERT_EQ( dyn_off3.span(), offset );
    ASSERT_EQ( stride3.span(), dyn_off3.span() );
  }

  //----------------------------------------
  // Large dimension is likely padded.
  {
    constexpr int N0 = 2000;
    constexpr int N1 = 300;

    typedef Kokkos::Impl::ViewOffset< dim_s0_s0_s4, Kokkos::LayoutLeft > left_s0_s0_s4;

    left_s0_s0_s4 dyn_off3( std::integral_constant< unsigned, sizeof( int ) >()
                          , Kokkos::LayoutLeft( N0, N1, 0, 0, 0, 0, 0, 0 ) );

    stride_s0_s0_s0  stride3( dyn_off3 );

    ASSERT_EQ( dyn_off3.m_dim.rank, 3 );
    ASSERT_EQ( dyn_off3.m_dim.N0, N0 );
    ASSERT_EQ( dyn_off3.m_dim.N1, N1 );
    ASSERT_EQ( dyn_off3.m_dim.N2, 4 );
    ASSERT_EQ( dyn_off3.m_dim.N3, 1 );
    ASSERT_EQ( dyn_off3.size(), N0 * N1 * 4 );

    ASSERT_EQ( stride3.m_dim.rank, 3 );
    ASSERT_EQ( stride3.m_dim.N0, N0 );
    ASSERT_EQ( stride3.m_dim.N1, N1 );
    ASSERT_EQ( stride3.m_dim.N2, 4 );
    ASSERT_EQ( stride3.m_dim.N3, 1 );
    ASSERT_EQ( stride3.size(), N0 * N1 * 4 );
    ASSERT_EQ( stride3.span(), dyn_off3.span() );

    int offset = 0;

    for ( int k = 0; k < 4; ++k )
    for ( int j = 0; j < N1; ++j )
    for ( int i = 0; i < N0; ++i )
    {
      ASSERT_LE( offset, dyn_off3( i, j, k ) );
      ASSERT_EQ( stride3( i, j, k ), dyn_off3( i, j, k ) );
      offset = dyn_off3( i, j, k ) + 1;
    }

    ASSERT_LE( offset, dyn_off3.span() );
  }

  //----------------------------------------
  // Static dimension.
  {
    typedef Kokkos::Impl::ViewOffset< dim_s2_s3_s4, Kokkos::LayoutRight > right_s2_s3_s4;

    ASSERT_EQ( sizeof( right_s2_s3_s4 ), sizeof( dim_s2_s3_s4 ) );

    right_s2_s3_s4 off3;

    stride_s0_s0_s0  stride3( off3 );

    ASSERT_EQ( off3.stride_0(), 12 );
    ASSERT_EQ( off3.stride_1(), 4 );
    ASSERT_EQ( off3.stride_2(), 1 );

    ASSERT_EQ( off3.dimension_0(), stride3.dimension_0() );
    ASSERT_EQ( off3.dimension_1(), stride3.dimension_1() );
    ASSERT_EQ( off3.dimension_2(), stride3.dimension_2() );
    ASSERT_EQ( off3.stride_0(), stride3.stride_0() );
    ASSERT_EQ( off3.stride_1(), stride3.stride_1() );
    ASSERT_EQ( off3.stride_2(), stride3.stride_2() );
    ASSERT_EQ( off3.span(), stride3.span() );

    int offset = 0;

    for ( int i = 0; i < 2; ++i )
    for ( int j = 0; j < 3; ++j )
    for ( int k = 0; k < 4; ++k, ++offset )
    {
      ASSERT_EQ( off3( i, j, k ), offset );
      ASSERT_EQ( off3( i, j, k ), stride3( i, j, k ) );
    }

    ASSERT_EQ( off3.span(), offset );
  }

  //----------------------------------------
  // Small dimension is unpadded.
  {
    typedef Kokkos::Impl::ViewOffset< dim_s0_s0_s4, Kokkos::LayoutRight > right_s0_s0_s4;

    right_s0_s0_s4 dyn_off3( std::integral_constant< unsigned, sizeof( int ) >()
                           , Kokkos::LayoutRight( 2, 3, 0, 0, 0, 0, 0, 0 ) );

    stride_s0_s0_s0  stride3( dyn_off3 );

    ASSERT_EQ( dyn_off3.m_dim.rank, 3 );
    ASSERT_EQ( dyn_off3.m_dim.N0, 2 );
    ASSERT_EQ( dyn_off3.m_dim.N1, 3 );
    ASSERT_EQ( dyn_off3.m_dim.N2, 4 );
    ASSERT_EQ( dyn_off3.m_dim.N3, 1 );
    ASSERT_EQ( dyn_off3.size(), 2 * 3 * 4 );

    ASSERT_EQ( dyn_off3.dimension_0(), stride3.dimension_0() );
    ASSERT_EQ( dyn_off3.dimension_1(), stride3.dimension_1() );
    ASSERT_EQ( dyn_off3.dimension_2(), stride3.dimension_2() );
    ASSERT_EQ( dyn_off3.stride_0(), stride3.stride_0() );
    ASSERT_EQ( dyn_off3.stride_1(), stride3.stride_1() );
    ASSERT_EQ( dyn_off3.stride_2(), stride3.stride_2() );
    ASSERT_EQ( dyn_off3.span(), stride3.span() );

    int offset = 0;

    for ( int i = 0; i < 2; ++i )
    for ( int j = 0; j < 3; ++j )
    for ( int k = 0; k < 4; ++k, ++offset )
    {
      ASSERT_EQ( offset, dyn_off3( i, j, k ) );
      ASSERT_EQ( dyn_off3( i, j, k ), stride3( i, j, k ) );
    }

    ASSERT_EQ( dyn_off3.span(), offset );
  }

  //----------------------------------------
  // Large dimension is likely padded.
  {
    constexpr int N0 = 2000;
    constexpr int N1 = 300;

    typedef Kokkos::Impl::ViewOffset< dim_s0_s0_s4, Kokkos::LayoutRight > right_s0_s0_s4;

    right_s0_s0_s4 dyn_off3( std::integral_constant< unsigned, sizeof( int ) >()
                           , Kokkos::LayoutRight( N0, N1, 0, 0, 0, 0, 0, 0 ) );

    stride_s0_s0_s0  stride3( dyn_off3 );

    ASSERT_EQ( dyn_off3.m_dim.rank, 3 );
    ASSERT_EQ( dyn_off3.m_dim.N0, N0 );
    ASSERT_EQ( dyn_off3.m_dim.N1, N1 );
    ASSERT_EQ( dyn_off3.m_dim.N2, 4 );
    ASSERT_EQ( dyn_off3.m_dim.N3, 1 );
    ASSERT_EQ( dyn_off3.size(), N0 * N1 * 4 );

    ASSERT_EQ( dyn_off3.dimension_0(), stride3.dimension_0() );
    ASSERT_EQ( dyn_off3.dimension_1(), stride3.dimension_1() );
    ASSERT_EQ( dyn_off3.dimension_2(), stride3.dimension_2() );
    ASSERT_EQ( dyn_off3.stride_0(), stride3.stride_0() );
    ASSERT_EQ( dyn_off3.stride_1(), stride3.stride_1() );
    ASSERT_EQ( dyn_off3.stride_2(), stride3.stride_2() );
    ASSERT_EQ( dyn_off3.span(), stride3.span() );

    int offset = 0;

    for ( int i = 0; i < N0; ++i )
    for ( int j = 0; j < N1; ++j )
    for ( int k = 0; k < 4; ++k )
    {
      ASSERT_LE( offset, dyn_off3( i, j, k ) );
      ASSERT_EQ( dyn_off3( i, j, k ), stride3( i, j, k ) );
      offset = dyn_off3( i, j, k ) + 1;
    }

    ASSERT_LE( offset, dyn_off3.span() );
  }

  //----------------------------------------
  // Subview.
  {
    // Mapping rank 4 to rank 3
    typedef Kokkos::Impl::SubviewExtents< 4, 3 > SubviewExtents;

    constexpr int N0 = 1000;
    constexpr int N1 = 2000;
    constexpr int N2 = 3000;
    constexpr int N3 = 4000;

    Kokkos::Impl::ViewDimension< N0, N1, N2, N3 > dim;

    SubviewExtents tmp( dim
                      , N0 / 2
                      , Kokkos::ALL
                      , std::pair< int, int >( N2 / 4, 10 + N2 / 4 )
                      , Kokkos::pair< int, int >( N3 / 4, 20 + N3 / 4 )
                      );

    ASSERT_EQ( tmp.domain_offset( 0 ), N0 / 2 );
    ASSERT_EQ( tmp.domain_offset( 1 ), 0 );
    ASSERT_EQ( tmp.domain_offset( 2 ), N2 / 4 );
    ASSERT_EQ( tmp.domain_offset( 3 ), N3 / 4 );

    ASSERT_EQ( tmp.range_index( 0 ), 1 );
    ASSERT_EQ( tmp.range_index( 1 ), 2 );
    ASSERT_EQ( tmp.range_index( 2 ), 3 );

    ASSERT_EQ( tmp.range_extent( 0 ), N1 );
    ASSERT_EQ( tmp.range_extent( 1 ), 10 );
    ASSERT_EQ( tmp.range_extent( 2 ), 20 );
  }

  {
    constexpr int N0 = 2000;
    constexpr int N1 = 300;

    constexpr int sub_N0 = 1000;
    constexpr int sub_N1 = 200;
    constexpr int sub_N2 = 4;

    typedef Kokkos::Impl::ViewOffset< dim_s0_s0_s4, Kokkos::LayoutLeft > left_s0_s0_s4;

    left_s0_s0_s4 dyn_off3( std::integral_constant< unsigned, sizeof( int ) >()
                          , Kokkos::LayoutLeft( N0, N1, 0, 0, 0, 0, 0, 0 ) );

    Kokkos::Impl::SubviewExtents< 3, 3 >
      sub( dyn_off3.m_dim
         , Kokkos::pair< int, int >( 0, sub_N0 )
         , Kokkos::pair< int, int >( 0, sub_N1 )
         , Kokkos::pair< int, int >( 0, sub_N2 )
         );

    stride_s0_s0_s0  stride3( dyn_off3, sub );

    ASSERT_EQ( stride3.dimension_0(), sub_N0 );
    ASSERT_EQ( stride3.dimension_1(), sub_N1 );
    ASSERT_EQ( stride3.dimension_2(), sub_N2 );
    ASSERT_EQ( stride3.size(), sub_N0 * sub_N1 * sub_N2 );

    ASSERT_EQ( dyn_off3.stride_0(), stride3.stride_0() );
    ASSERT_EQ( dyn_off3.stride_1(), stride3.stride_1() );
    ASSERT_EQ( dyn_off3.stride_2(), stride3.stride_2() );
    ASSERT_GE( dyn_off3.span()    , stride3.span() );

    for ( int k = 0; k < sub_N2; ++k )
    for ( int j = 0; j < sub_N1; ++j )
    for ( int i = 0; i < sub_N0; ++i )
    {
      ASSERT_EQ( stride3( i, j, k ), dyn_off3( i, j, k ) );
    }
  }

  {
    constexpr int N0 = 2000;
    constexpr int N1 = 300;

    constexpr int sub_N0 = 1000;
    constexpr int sub_N1 = 200;
    constexpr int sub_N2 = 4;

    typedef Kokkos::Impl::ViewOffset< dim_s0_s0_s4, Kokkos::LayoutRight > right_s0_s0_s4;

    right_s0_s0_s4 dyn_off3( std::integral_constant< unsigned, sizeof( int ) >()
                           , Kokkos::LayoutRight( N0, N1, 0, 0, 0, 0, 0, 0 ) );

    Kokkos::Impl::SubviewExtents< 3, 3 >
      sub( dyn_off3.m_dim
         , Kokkos::pair< int, int >( 0, sub_N0 )
         , Kokkos::pair< int, int >( 0, sub_N1 )
         , Kokkos::pair< int, int >( 0, sub_N2 )
         );

    stride_s0_s0_s0  stride3( dyn_off3, sub );

    ASSERT_EQ( stride3.dimension_0(), sub_N0 );
    ASSERT_EQ( stride3.dimension_1(), sub_N1 );
    ASSERT_EQ( stride3.dimension_2(), sub_N2 );
    ASSERT_EQ( stride3.size(), sub_N0 * sub_N1 * sub_N2 );

    ASSERT_EQ( dyn_off3.stride_0(), stride3.stride_0() );
    ASSERT_EQ( dyn_off3.stride_1(), stride3.stride_1() );
    ASSERT_EQ( dyn_off3.stride_2(), stride3.stride_2() );
    ASSERT_GE( dyn_off3.span()    , stride3.span() );

    for ( int i = 0; i < sub_N0; ++i )
    for ( int j = 0; j < sub_N1; ++j )
    for ( int k = 0; k < sub_N2; ++k )
    {
      ASSERT_EQ( stride3( i, j, k ), dyn_off3( i, j, k ) );
    }
  }

  //----------------------------------------
  // View data analysis.
  {
    using namespace Kokkos::Impl;

    static_assert( rank_dynamic<>::value == 0, "" );
    static_assert( rank_dynamic< 1 >::value == 0, "" );
    static_assert( rank_dynamic< 0 >::value == 1, "" );
    static_assert( rank_dynamic< 0, 1 >::value == 1, "" );
    static_assert( rank_dynamic< 0, 0, 1 >::value == 2, "" );
  }

  {
    using namespace Kokkos::Impl;

    typedef ViewArrayAnalysis< int[] >                 a_int_r1;
    typedef ViewArrayAnalysis< int**[4][5][6] >        a_int_r5;
    typedef ViewArrayAnalysis< const int[] >           a_const_int_r1;
    typedef ViewArrayAnalysis< const int**[4][5][6] >  a_const_int_r5;

    static_assert( a_int_r1::dimension::rank == 1, "" );
    static_assert( a_int_r1::dimension::rank_dynamic == 1, "" );
    static_assert( a_int_r5::dimension::ArgN0 == 0, "" );
    static_assert( a_int_r5::dimension::ArgN1 == 0, "" );
    static_assert( a_int_r5::dimension::ArgN2 == 4, "" );
    static_assert( a_int_r5::dimension::ArgN3 == 5, "" );
    static_assert( a_int_r5::dimension::ArgN4 == 6, "" );
    static_assert( a_int_r5::dimension::ArgN5 == 1, "" );

    static_assert( std::is_same< typename a_int_r1::dimension, ViewDimension<0> >::value, "" );
    static_assert( std::is_same< typename a_int_r1::non_const_value_type, int >::value, "" );

    static_assert( a_const_int_r1::dimension::rank == 1, "" );
    static_assert( a_const_int_r1::dimension::rank_dynamic == 1, "" );
    static_assert( std::is_same< typename a_const_int_r1::dimension, ViewDimension<0> >::value, "" );
    static_assert( std::is_same< typename a_const_int_r1::non_const_value_type, int >::value, "" );

    static_assert( a_const_int_r5::dimension::rank == 5, "" );
    static_assert( a_const_int_r5::dimension::rank_dynamic == 2, "" );

    static_assert( a_const_int_r5::dimension::ArgN0 == 0, "" );
    static_assert( a_const_int_r5::dimension::ArgN1 == 0, "" );
    static_assert( a_const_int_r5::dimension::ArgN2 == 4, "" );
    static_assert( a_const_int_r5::dimension::ArgN3 == 5, "" );
    static_assert( a_const_int_r5::dimension::ArgN4 == 6, "" );
    static_assert( a_const_int_r5::dimension::ArgN5 == 1, "" );

    static_assert( std::is_same< typename a_const_int_r5::dimension, ViewDimension<0, 0, 4, 5, 6> >::value, "" );
    static_assert( std::is_same< typename a_const_int_r5::non_const_value_type, int >::value, "" );

    static_assert( a_int_r5::dimension::rank == 5, "" );
    static_assert( a_int_r5::dimension::rank_dynamic == 2, "" );
    static_assert( std::is_same< typename a_int_r5::dimension, ViewDimension<0, 0, 4, 5, 6> >::value, "" );
    static_assert( std::is_same< typename a_int_r5::non_const_value_type, int >::value, "" );
  }

  {
    using namespace Kokkos::Impl;

    typedef int t_i4[4];

    // Dimensions of t_i4 are appended to the multdimensional array.
    typedef ViewArrayAnalysis< t_i4 ***[3] > a_int_r5;

    static_assert( a_int_r5::dimension::rank == 5, "" );
    static_assert( a_int_r5::dimension::rank_dynamic == 3, "" );
    static_assert( a_int_r5::dimension::ArgN0 == 0, "" );
    static_assert( a_int_r5::dimension::ArgN1 == 0, "" );
    static_assert( a_int_r5::dimension::ArgN2 == 0, "" );
    static_assert( a_int_r5::dimension::ArgN3 == 3, "" );
    static_assert( a_int_r5::dimension::ArgN4 == 4, "" );
    static_assert( std::is_same< typename a_int_r5::non_const_value_type, int >::value, "" );
  }

  {
    using namespace Kokkos::Impl;

    typedef ViewDataAnalysis< const int[], void >  a_const_int_r1;

    static_assert( std::is_same< typename a_const_int_r1::specialize, void >::value, "" );
    static_assert( std::is_same< typename a_const_int_r1::dimension, Kokkos::Impl::ViewDimension<0> >::value, "" );

    static_assert( std::is_same< typename a_const_int_r1::type, const int * >::value, "" );
    static_assert( std::is_same< typename a_const_int_r1::value_type, const int >::value, "" );

    static_assert( std::is_same< typename a_const_int_r1::scalar_array_type, const int * >::value, "" );
    static_assert( std::is_same< typename a_const_int_r1::const_type, const int * >::value, "" );
    static_assert( std::is_same< typename a_const_int_r1::const_value_type, const int >::value, "" );
    static_assert( std::is_same< typename a_const_int_r1::const_scalar_array_type, const int * >::value, "" );
    static_assert( std::is_same< typename a_const_int_r1::non_const_type, int * >::value, "" );
    static_assert( std::is_same< typename a_const_int_r1::non_const_value_type, int >::value, "" );

    typedef ViewDataAnalysis< const int**[4], void >  a_const_int_r3;

    static_assert( std::is_same< typename a_const_int_r3::specialize, void >::value, "" );

    static_assert( std::is_same< typename a_const_int_r3::dimension, Kokkos::Impl::ViewDimension<0, 0, 4> >::value, "" );

    static_assert( std::is_same< typename a_const_int_r3::type, const int**[4] >::value, "" );
    static_assert( std::is_same< typename a_const_int_r3::value_type, const int >::value, "" );
    static_assert( std::is_same< typename a_const_int_r3::scalar_array_type, const int**[4] >::value, "" );
    static_assert( std::is_same< typename a_const_int_r3::const_type, const int**[4] >::value, "" );
    static_assert( std::is_same< typename a_const_int_r3::const_value_type, const int >::value, "" );
    static_assert( std::is_same< typename a_const_int_r3::const_scalar_array_type, const int**[4] >::value, "" );
    static_assert( std::is_same< typename a_const_int_r3::non_const_type, int**[4] >::value, "" );
    static_assert( std::is_same< typename a_const_int_r3::non_const_value_type, int >::value, "" );
    static_assert( std::is_same< typename a_const_int_r3::non_const_scalar_array_type, int**[4] >::value, "" );

    // std::cout << "typeid( const int**[4] ).name() = " << typeid( const int**[4] ).name() << std::endl;
  }

  //----------------------------------------

  {
    constexpr int N = 10;

    typedef Kokkos::View< int*, Space >        T;
    typedef Kokkos::View< const int*, Space >  C;

    int data[N];

    T vr1( data, N ); // View of non-const.
    C cr1( vr1 );     // View of const from view of non-const.
    C cr2( (const int *) data, N );

    // Generate static_assert error:
    // T tmp( cr1 );

    ASSERT_EQ( vr1.span(), N );
    ASSERT_EQ( cr1.span(), N );
    ASSERT_EQ( vr1.data(), & data[0] );
    ASSERT_EQ( cr1.data(), & data[0] );

    ASSERT_TRUE( ( std::is_same< typename T::data_type          , int* >::value ) );
    ASSERT_TRUE( ( std::is_same< typename T::const_data_type    , const int* >::value ) );
    ASSERT_TRUE( ( std::is_same< typename T::non_const_data_type, int* >::value ) );

    ASSERT_TRUE( ( std::is_same< typename T::scalar_array_type          , int* >::value ) );
    ASSERT_TRUE( ( std::is_same< typename T::const_scalar_array_type    , const int* >::value ) );
    ASSERT_TRUE( ( std::is_same< typename T::non_const_scalar_array_type, int* >::value ) );

    ASSERT_TRUE( ( std::is_same< typename T::value_type          , int >::value ) );
    ASSERT_TRUE( ( std::is_same< typename T::const_value_type    , const int >::value ) );
    ASSERT_TRUE( ( std::is_same< typename T::non_const_value_type, int >::value ) );

    ASSERT_TRUE( ( std::is_same< typename T::memory_space, typename Space::memory_space >::value ) );
    ASSERT_TRUE( ( std::is_same< typename T::reference_type, int & >::value ) );

    ASSERT_EQ( T::Rank, 1 );

    ASSERT_TRUE( ( std::is_same< typename C::data_type          , const int* >::value ) );
    ASSERT_TRUE( ( std::is_same< typename C::const_data_type    , const int* >::value ) );
    ASSERT_TRUE( ( std::is_same< typename C::non_const_data_type, int* >::value ) );

    ASSERT_TRUE( ( std::is_same< typename C::scalar_array_type          , const int* >::value ) );
    ASSERT_TRUE( ( std::is_same< typename C::const_scalar_array_type    , const int* >::value ) );
    ASSERT_TRUE( ( std::is_same< typename C::non_const_scalar_array_type, int* >::value ) );

    ASSERT_TRUE( ( std::is_same< typename C::value_type          , const int >::value ) );
    ASSERT_TRUE( ( std::is_same< typename C::const_value_type    , const int >::value ) );
    ASSERT_TRUE( ( std::is_same< typename C::non_const_value_type, int >::value ) );

    ASSERT_TRUE( ( std::is_same< typename C::memory_space, typename Space::memory_space >::value ) );
    ASSERT_TRUE( ( std::is_same< typename C::reference_type, const int & >::value ) );

    ASSERT_EQ( C::Rank, 1 );

    ASSERT_EQ( vr1.extent(0), N );

    if ( Kokkos::Impl::SpaceAccessibility< Kokkos::HostSpace, typename Space::memory_space >::accessible ) {
      for ( int i = 0; i < N; ++i ) data[i] = i + 1;
      for ( int i = 0; i < N; ++i ) ASSERT_EQ( vr1[i], i + 1 );
      for ( int i = 0; i < N; ++i ) ASSERT_EQ( cr1[i], i + 1 );

      {
        T tmp( vr1 );

        for ( int i = 0; i < N; ++i ) ASSERT_EQ( tmp[i], i + 1 );
        for ( int i = 0; i < N; ++i ) vr1( i ) = i + 2;
        for ( int i = 0; i < N; ++i ) ASSERT_EQ( tmp[i], i + 2 );
      }

      for ( int i = 0; i < N; ++i ) ASSERT_EQ( vr1[i], i + 2 );
    }
  }

  {
    constexpr int N = 10;
    typedef Kokkos::View< int*, Space >        T;
    typedef Kokkos::View< const int*, Space >  C;

    T vr1( "vr1", N );
    C cr1( vr1 );

    ASSERT_TRUE( ( std::is_same< typename T::data_type          , int* >::value ) );
    ASSERT_TRUE( ( std::is_same< typename T::const_data_type    , const int* >::value ) );
    ASSERT_TRUE( ( std::is_same< typename T::non_const_data_type, int* >::value ) );

    ASSERT_TRUE( ( std::is_same< typename T::scalar_array_type          , int* >::value ) );
    ASSERT_TRUE( ( std::is_same< typename T::const_scalar_array_type    , const int* >::value ) );
    ASSERT_TRUE( ( std::is_same< typename T::non_const_scalar_array_type, int* >::value ) );

    ASSERT_TRUE( ( std::is_same< typename T::value_type          , int >::value ) );
    ASSERT_TRUE( ( std::is_same< typename T::const_value_type    , const int >::value ) );
    ASSERT_TRUE( ( std::is_same< typename T::non_const_value_type, int >::value ) );

    ASSERT_TRUE( ( std::is_same< typename T::memory_space, typename Space::memory_space >::value ) );
    ASSERT_TRUE( ( std::is_same< typename T::reference_type, int & >::value ) );
    ASSERT_EQ( T::Rank, 1 );

    ASSERT_EQ( vr1.extent(0), N );

    if ( Kokkos::Impl::SpaceAccessibility< Kokkos::HostSpace, typename Space::memory_space >::accessible ) {
      for ( int i = 0; i < N; ++i ) vr1( i ) = i + 1;
      for ( int i = 0; i < N; ++i ) ASSERT_EQ( vr1[i], i + 1 );
      for ( int i = 0; i < N; ++i ) ASSERT_EQ( cr1[i], i + 1 );

      {
        T tmp( vr1 );
        for ( int i = 0; i < N; ++i ) ASSERT_EQ( tmp[i], i + 1 );
        for ( int i = 0; i < N; ++i ) vr1( i ) = i + 2;
        for ( int i = 0; i < N; ++i ) ASSERT_EQ( tmp[i], i + 2 );
      }

      for ( int i = 0; i < N; ++i ) ASSERT_EQ( vr1[i], i + 2 );
    }
  }

  // Testing proper handling of zero-length allocations.
  {
    constexpr int N = 0;
    typedef Kokkos::View< int*, Space >        T;
    typedef Kokkos::View< const int*, Space >  C;

    T vr1( "vr1", N );
    C cr1( vr1 );

    ASSERT_EQ( vr1.extent(0), 0 );
    ASSERT_EQ( cr1.extent(0), 0 );
  }

  // Testing using space instance for allocation.
  // The execution space of the memory space must be available for view data initialization.
  if ( std::is_same< ExecSpace, typename ExecSpace::memory_space::execution_space >::value ) {

    using namespace Kokkos;

    typedef typename ExecSpace::memory_space  memory_space;
    typedef View< int*, memory_space >        V;

    constexpr int N = 10;

    memory_space mem_space;

    V v( "v", N );
    V va( view_alloc(), N );
    V vb( view_alloc( "vb" ), N );
    V vc( view_alloc( "vc", AllowPadding ), N );
    V vd( view_alloc( "vd", WithoutInitializing ), N );
    V ve( view_alloc( "ve", WithoutInitializing, AllowPadding ), N );
    V vf( view_alloc( "vf", mem_space, WithoutInitializing, AllowPadding ), N );
    V vg( view_alloc( mem_space, "vg", WithoutInitializing, AllowPadding ), N );
    V vh( view_alloc( WithoutInitializing, AllowPadding ), N );
    V vi( view_alloc( WithoutInitializing ), N );
    V vj( view_alloc( std::string( "vj" ), AllowPadding ), N );
    V vk( view_alloc( mem_space, std::string( "vk" ), AllowPadding ), N );
  }

  {
    typedef Kokkos::ViewTraits< int***, Kokkos::LayoutStride, ExecSpace >           traits_t;
    typedef Kokkos::Impl::ViewDimension< 0, 0, 0 >                    dims_t;
    typedef Kokkos::Impl::ViewOffset< dims_t, Kokkos::LayoutStride >  offset_t;

    Kokkos::LayoutStride stride;

    stride.dimension[0] = 3;
    stride.dimension[1] = 4;
    stride.dimension[2] = 5;
    stride.stride[0] = 4;
    stride.stride[1] = 1;
    stride.stride[2] = 12;

    const offset_t offset( std::integral_constant< unsigned, 0 >(), stride );

    ASSERT_EQ( offset.dimension_0(), 3 );
    ASSERT_EQ( offset.dimension_1(), 4 );
    ASSERT_EQ( offset.dimension_2(), 5 );

    ASSERT_EQ( offset.stride_0(), 4 );
    ASSERT_EQ( offset.stride_1(), 1 );
    ASSERT_EQ( offset.stride_2(), 12 );

    ASSERT_EQ( offset.span(), 60 );
    ASSERT_TRUE( offset.span_is_contiguous() );

    Kokkos::Impl::ViewMapping< traits_t, void >
      v( Kokkos::Impl::ViewCtorProp< int* >( (int*) 0 ), stride );
  }

  {
    typedef Kokkos::View< int**, Space > V;
    typedef typename V::HostMirror M;
    typedef typename Kokkos::View< int**, Space >::array_layout layout_type;

    constexpr int N0 = 10;
    constexpr int N1 = 11;

    V a( "a", N0, N1 );
    M b = Kokkos::create_mirror( a );
    M c = Kokkos::create_mirror_view( a );
    M d;

    for ( int i0 = 0; i0 < N0; ++i0 )
    for ( int i1 = 0; i1 < N1; ++i1 )
    {
      b( i0, i1 ) = 1 + i0 + i1 * N0;
    }

    Kokkos::deep_copy( a, b );
    Kokkos::deep_copy( c, a );

    for ( int i0 = 0; i0 < N0; ++i0 )
    for ( int i1 = 0; i1 < N1; ++i1 )
    {
      ASSERT_EQ( b( i0, i1 ), c( i0, i1 ) );
    }

    Kokkos::resize( b, 5, 6 );

    for ( int i0 = 0; i0 < 5; ++i0 )
    for ( int i1 = 0; i1 < 6; ++i1 )
    {
      int val = 1 + i0 + i1 * N0;
      ASSERT_EQ( b( i0, i1 ), c( i0, i1 ) );
      ASSERT_EQ( b( i0, i1 ), val );
    }

    Kokkos::realloc( c, 5, 6 );
    Kokkos::realloc( d, 5, 6 );

    ASSERT_EQ( b.extent(0), 5 );
    ASSERT_EQ( b.extent(1), 6 );
    ASSERT_EQ( c.extent(0), 5 );
    ASSERT_EQ( c.extent(1), 6 );
    ASSERT_EQ( d.extent(0), 5 );
    ASSERT_EQ( d.extent(1), 6 );

    layout_type layout( 7, 8 );
    Kokkos::resize( b, layout );
    for ( int i0 = 0; i0 < 7; ++i0 )
    for ( int i1 = 6; i1 < 8; ++i1 )
    {
      b( i0, i1 ) = 1 + i0 + i1 * N0;
    }

    for ( int i0 = 5; i0 < 7; ++i0 )
    for ( int i1 = 0; i1 < 8; ++i1 )
    {
      b( i0, i1 ) = 1 + i0 + i1 * N0;
    }

    for ( int i0 = 0; i0 < 7; ++i0 )
    for ( int i1 = 0; i1 < 8; ++i1 )
    {
       int val = 1 + i0 + i1 * N0;
       ASSERT_EQ( b( i0, i1 ), val );
    }

    Kokkos::realloc( c, layout );
    Kokkos::realloc( d, layout );

    ASSERT_EQ( b.extent(0), 7 );
    ASSERT_EQ( b.extent(1), 8 );
    ASSERT_EQ( c.extent(0), 7 );
    ASSERT_EQ( c.extent(1), 8 );
    ASSERT_EQ( d.extent(0), 7 );
    ASSERT_EQ( d.extent(1), 8 );
  }

  {
    typedef Kokkos::View< int**, Kokkos::LayoutStride, Space > V;
    typedef typename V::HostMirror M;
    typedef typename Kokkos::View< int**, Kokkos::LayoutStride, Space >::array_layout layout_type;

    constexpr int N0 = 10;
    constexpr int N1 = 11;

    const int dimensions[] = { N0, N1 };
    const int order[] = { 1, 0 };

    V a( "a", Kokkos::LayoutStride::order_dimensions( 2, order, dimensions ) );
    M b = Kokkos::create_mirror( a );
    M c = Kokkos::create_mirror_view( a );
    M d;

    for ( int i0 = 0; i0 < N0; ++i0 )
    for ( int i1 = 0; i1 < N1; ++i1 )
    {
      b( i0, i1 ) = 1 + i0 + i1 * N0;
    }

    Kokkos::deep_copy( a, b );
    Kokkos::deep_copy( c, a );

    for ( int i0 = 0; i0 < N0; ++i0 )
    for ( int i1 = 0; i1 < N1; ++i1 )
    {
      ASSERT_EQ( b( i0, i1 ), c( i0, i1 ) );
    }

    const int dimensions2[] = { 7, 8 };
    const int order2[] = { 1, 0 };
    layout_type layout = layout_type::order_dimensions( 2, order2, dimensions2 );
    Kokkos::resize( b, layout );

    for ( int i0 = 0; i0 < 7; ++i0 )
    for ( int i1 = 0; i1 < 8; ++i1 )
    {
       int val = 1 + i0 + i1 * N0;
       ASSERT_EQ( b( i0, i1 ), c( i0, i1 ) );
       ASSERT_EQ( b( i0, i1 ), val );
    }

    Kokkos::realloc( c, layout );
    Kokkos::realloc( d, layout );

    ASSERT_EQ( b.extent(0), 7 );
    ASSERT_EQ( b.extent(1), 8 );
    ASSERT_EQ( c.extent(0), 7 );
    ASSERT_EQ( c.extent(1), 8 );
    ASSERT_EQ( d.extent(0), 7 );
    ASSERT_EQ( d.extent(1), 8 );

  }

  {
    typedef Kokkos::View< int*, Space > V;
    typedef Kokkos::View< int*, Space, Kokkos::MemoryUnmanaged > U;

    V a( "a", 10 );

    ASSERT_EQ( a.use_count(), 1 );

    V b = a;

    ASSERT_EQ( a.use_count(), 2 );
    ASSERT_EQ( b.use_count(), 2 );

    {
      U c = b; // 'c' is compile-time unmanaged.

      ASSERT_EQ( a.use_count(), 2 );
      ASSERT_EQ( b.use_count(), 2 );
      ASSERT_EQ( c.use_count(), 2 );

      V d = c; // 'd' is run-time unmanaged.

      ASSERT_EQ( a.use_count(), 2 );
      ASSERT_EQ( b.use_count(), 2 );
      ASSERT_EQ( c.use_count(), 2 );
      ASSERT_EQ( d.use_count(), 2 );
    }

    ASSERT_EQ( a.use_count(), 2 );
    ASSERT_EQ( b.use_count(), 2 );

    b = V();

    ASSERT_EQ( a.use_count(), 1 );
    ASSERT_EQ( b.use_count(), 0 );

#if !defined( KOKKOS_ENABLE_CUDA_LAMBDA ) && !defined( KOKKOS_ENABLE_ROCM )
    // Cannot launch host lambda when CUDA lambda is enabled.

    typedef typename Kokkos::Impl::HostMirror< Space >::Space::execution_space host_exec_space;

    Kokkos::parallel_for( Kokkos::RangePolicy< host_exec_space >( 0, 10 ), KOKKOS_LAMBDA ( int i ) {
      // 'a' is captured by copy, and the capture mechanism converts 'a' to an
      // unmanaged copy.  When the parallel dispatch accepts a move for the
      // lambda, this count should become 1.
 
      ASSERT_EQ( a.use_count(), 2 );
      V x = a;
      ASSERT_EQ( a.use_count(), 2 );
      ASSERT_EQ( x.use_count(), 2 );
    });
#endif // #if !defined( KOKKOS_ENABLE_CUDA_LAMBDA )
  }
}

TEST_F( TEST_CATEGORY , view_mapping )
{
   test_view_mapping< TEST_EXECSPACE >();
}
/*--------------------------------------------------------------------------*/

template< class ViewType >
struct TestViewMapOperator {

  static_assert( ViewType::reference_type_is_lvalue_reference
               , "Test only valid for lvalue reference type" );

  const ViewType v;

  KOKKOS_INLINE_FUNCTION
  void test_left( size_t i0, long & error_count ) const
  {
#ifdef KOKKOS_ENABLE_DEPPRECATED_CODE
    typename ViewType::value_type * const base_ptr = & v( 0, 0, 0, 0, 0, 0, 0, 0 );
<<<<<<< HEAD
#else
    typename ViewType::value_type * const base_ptr = & v.access( 0, 0, 0, 0, 0, 0, 0, 0 );
#endif
    const size_t n1 = v.dimension_1();
    const size_t n2 = v.dimension_2();
    const size_t n3 = v.dimension_3();
    const size_t n4 = v.dimension_4();
    const size_t n5 = v.dimension_5();
    const size_t n6 = v.dimension_6();
    const size_t n7 = v.dimension_7();
=======
    const size_t n1 = v.extent(1);
    const size_t n2 = v.extent(2);
    const size_t n3 = v.extent(3);
    const size_t n4 = v.extent(4);
    const size_t n5 = v.extent(5);
    const size_t n6 = v.extent(6);
    const size_t n7 = v.extent(7);
>>>>>>> 67e41db7

    long offset = 0;

    for ( size_t i7 = 0; i7 < n7; ++i7 )
    for ( size_t i6 = 0; i6 < n6; ++i6 )
    for ( size_t i5 = 0; i5 < n5; ++i5 )
    for ( size_t i4 = 0; i4 < n4; ++i4 )
    for ( size_t i3 = 0; i3 < n3; ++i3 )
    for ( size_t i2 = 0; i2 < n2; ++i2 )
    for ( size_t i1 = 0; i1 < n1; ++i1 )
    {
#ifdef KOKKOS_ENABLE_DEPREACATED_CODE
        const long d = & v( i0, i1, i2, i3, i4, i5, i6, i7 ) - base_ptr;
#else
        const long d = & v.access( i0, i1, i2, i3, i4, i5, i6, i7 ) - base_ptr;
#endif
        if ( d < offset ) ++error_count;
      offset = d;
    }

    if ( v.span() <= size_t( offset ) ) ++error_count;
  }

  KOKKOS_INLINE_FUNCTION
  void test_right( size_t i0, long & error_count ) const
  {
#ifdef KOKKOS_ENABLE_DEPREACATED_CODE
    typename ViewType::value_type * const base_ptr = & v( 0, 0, 0, 0, 0, 0, 0, 0 );
<<<<<<< HEAD
#else
    typename ViewType::value_type * const base_ptr = & v.access( 0, 0, 0, 0, 0, 0, 0, 0 );
#endif
    const size_t n1 = v.dimension_1();
    const size_t n2 = v.dimension_2();
    const size_t n3 = v.dimension_3();
    const size_t n4 = v.dimension_4();
    const size_t n5 = v.dimension_5();
    const size_t n6 = v.dimension_6();
    const size_t n7 = v.dimension_7();
=======
    const size_t n1 = v.extent(1);
    const size_t n2 = v.extent(2);
    const size_t n3 = v.extent(3);
    const size_t n4 = v.extent(4);
    const size_t n5 = v.extent(5);
    const size_t n6 = v.extent(6);
    const size_t n7 = v.extent(7);
>>>>>>> 67e41db7

    long offset = 0;

    for ( size_t i1 = 0; i1 < n1; ++i1 )
    for ( size_t i2 = 0; i2 < n2; ++i2 )
    for ( size_t i3 = 0; i3 < n3; ++i3 )
    for ( size_t i4 = 0; i4 < n4; ++i4 )
    for ( size_t i5 = 0; i5 < n5; ++i5 )
    for ( size_t i6 = 0; i6 < n6; ++i6 )
    for ( size_t i7 = 0; i7 < n7; ++i7 )
    {
#ifdef KOKKOS_ENABLE_DEPREACATED_CODE
        const long d = & v( i0, i1, i2, i3, i4, i5, i6, i7 ) - base_ptr;
#else
        const long d = & v.access( i0, i1, i2, i3, i4, i5, i6, i7 ) - base_ptr;
#endif
        if ( d < offset ) ++error_count;
      offset = d;
    }

    if ( v.span() <= size_t( offset ) ) ++error_count;
  }

  KOKKOS_INLINE_FUNCTION
  void operator()( size_t i, long & error_count ) const
  {
    if ( std::is_same< typename ViewType::array_layout, Kokkos::LayoutLeft >::value ) {
      test_left( i, error_count );
    }
    else if ( std::is_same< typename ViewType::array_layout, Kokkos::LayoutRight >::value ) {
      test_right( i, error_count );
    }
  }

  enum { N0 = 10 };
  enum { N1 = 9 };
  enum { N2 = 8 };
  enum { N3 = 7 };
  enum { N4 = 6 };
  enum { N5 = 5 };
  enum { N6 = 4 };
  enum { N7 = 3 };

  TestViewMapOperator() : v( "Test", N0, N1, N2, N3, N4, N5, N6, N7 ) {}

  void run()
  {
    ASSERT_EQ( v.extent(0), ( 0 < ViewType::rank ? TestViewMapOperator<ViewType>::N0 : 1 ) );
    ASSERT_EQ( v.extent(1), ( 1 < ViewType::rank ? TestViewMapOperator<ViewType>::N1 : 1 ) );
    ASSERT_EQ( v.extent(2), ( 2 < ViewType::rank ? TestViewMapOperator<ViewType>::N2 : 1 ) );
    ASSERT_EQ( v.extent(3), ( 3 < ViewType::rank ? TestViewMapOperator<ViewType>::N3 : 1 ) );
    ASSERT_EQ( v.extent(4), ( 4 < ViewType::rank ? TestViewMapOperator<ViewType>::N4 : 1 ) );
    ASSERT_EQ( v.extent(5), ( 5 < ViewType::rank ? TestViewMapOperator<ViewType>::N5 : 1 ) );
    ASSERT_EQ( v.extent(6), ( 6 < ViewType::rank ? TestViewMapOperator<ViewType>::N6 : 1 ) );
    ASSERT_EQ( v.extent(7), ( 7 < ViewType::rank ? TestViewMapOperator<ViewType>::N7 : 1 ) );

    ASSERT_LE( v.extent(0) *
               v.extent(1) *
               v.extent(2) *
               v.extent(3) *
               v.extent(4) *
               v.extent(5) *
               v.extent(6) *
               v.extent(7)
             , v.span() );

    long error_count;
    Kokkos::RangePolicy< typename ViewType::execution_space > range( 0, v.extent(0) );
    Kokkos::parallel_reduce( range, *this, error_count );
    ASSERT_EQ( 0, error_count );
}
};

template< class Space >
void test_view_mapping_operator()
{
  typedef typename Space::execution_space ExecSpace;

  { TestViewMapOperator< Kokkos::View<int, Kokkos::LayoutLeft, ExecSpace> > f; f.run(); }
  { TestViewMapOperator< Kokkos::View<int*, Kokkos::LayoutLeft, ExecSpace> > f; f.run(); }
  { TestViewMapOperator< Kokkos::View<int**, Kokkos::LayoutLeft, ExecSpace> > f; f.run(); }
  { TestViewMapOperator< Kokkos::View<int***, Kokkos::LayoutLeft, ExecSpace> > f; f.run(); }
  { TestViewMapOperator< Kokkos::View<int****, Kokkos::LayoutLeft, ExecSpace> > f; f.run(); }
  { TestViewMapOperator< Kokkos::View<int*****, Kokkos::LayoutLeft, ExecSpace> > f; f.run(); }
  { TestViewMapOperator< Kokkos::View<int******, Kokkos::LayoutLeft, ExecSpace> > f; f.run(); }
  { TestViewMapOperator< Kokkos::View<int*******, Kokkos::LayoutLeft, ExecSpace> > f; f.run(); }

  { TestViewMapOperator< Kokkos::View<int, Kokkos::LayoutRight, ExecSpace> > f; f.run(); }
  { TestViewMapOperator< Kokkos::View<int*, Kokkos::LayoutRight, ExecSpace> > f; f.run(); }
  { TestViewMapOperator< Kokkos::View<int**, Kokkos::LayoutRight, ExecSpace> > f; f.run(); }
  { TestViewMapOperator< Kokkos::View<int***, Kokkos::LayoutRight, ExecSpace> > f; f.run(); }
  { TestViewMapOperator< Kokkos::View<int****, Kokkos::LayoutRight, ExecSpace> > f; f.run(); }
  { TestViewMapOperator< Kokkos::View<int*****, Kokkos::LayoutRight, ExecSpace> > f; f.run(); }
  { TestViewMapOperator< Kokkos::View<int******, Kokkos::LayoutRight, ExecSpace> > f; f.run(); }
  { TestViewMapOperator< Kokkos::View<int*******, Kokkos::LayoutRight, ExecSpace> > f; f.run(); }
}

TEST_F( TEST_CATEGORY , view_mapping_operator )
{
  test_view_mapping_operator< TEST_EXECSPACE >();
}

}
<|MERGE_RESOLUTION|>--- conflicted
+++ resolved
@@ -1050,18 +1050,9 @@
   {
 #ifdef KOKKOS_ENABLE_DEPPRECATED_CODE
     typename ViewType::value_type * const base_ptr = & v( 0, 0, 0, 0, 0, 0, 0, 0 );
-<<<<<<< HEAD
 #else
     typename ViewType::value_type * const base_ptr = & v.access( 0, 0, 0, 0, 0, 0, 0, 0 );
 #endif
-    const size_t n1 = v.dimension_1();
-    const size_t n2 = v.dimension_2();
-    const size_t n3 = v.dimension_3();
-    const size_t n4 = v.dimension_4();
-    const size_t n5 = v.dimension_5();
-    const size_t n6 = v.dimension_6();
-    const size_t n7 = v.dimension_7();
-=======
     const size_t n1 = v.extent(1);
     const size_t n2 = v.extent(2);
     const size_t n3 = v.extent(3);
@@ -1069,7 +1060,6 @@
     const size_t n5 = v.extent(5);
     const size_t n6 = v.extent(6);
     const size_t n7 = v.extent(7);
->>>>>>> 67e41db7
 
     long offset = 0;
 
@@ -1098,18 +1088,9 @@
   {
 #ifdef KOKKOS_ENABLE_DEPREACATED_CODE
     typename ViewType::value_type * const base_ptr = & v( 0, 0, 0, 0, 0, 0, 0, 0 );
-<<<<<<< HEAD
 #else
     typename ViewType::value_type * const base_ptr = & v.access( 0, 0, 0, 0, 0, 0, 0, 0 );
 #endif
-    const size_t n1 = v.dimension_1();
-    const size_t n2 = v.dimension_2();
-    const size_t n3 = v.dimension_3();
-    const size_t n4 = v.dimension_4();
-    const size_t n5 = v.dimension_5();
-    const size_t n6 = v.dimension_6();
-    const size_t n7 = v.dimension_7();
-=======
     const size_t n1 = v.extent(1);
     const size_t n2 = v.extent(2);
     const size_t n3 = v.extent(3);
@@ -1117,7 +1098,6 @@
     const size_t n5 = v.extent(5);
     const size_t n6 = v.extent(6);
     const size_t n7 = v.extent(7);
->>>>>>> 67e41db7
 
     long offset = 0;
 
