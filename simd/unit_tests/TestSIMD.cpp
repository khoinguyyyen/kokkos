--- conflicted
+++ resolved
@@ -14,554 +14,10 @@
 //
 //@HEADER
 
-<<<<<<< HEAD
-#include <gtest/gtest.h>
-
-#include <Kokkos_SIMD.hpp>
-
-class gtest_checker {
- public:
-  void truth(bool x) const { EXPECT_TRUE(x); }
-  template <class T>
-  void equality(T const& a, T const& b) const {
-    EXPECT_EQ(a, b);
-  }
-};
-
-class kokkos_checker {
- public:
-  KOKKOS_INLINE_FUNCTION void truth(bool x) const {
-    if (!x) Kokkos::abort("SIMD unit test truth condition failed on device");
-  }
-  template <class T>
-  KOKKOS_INLINE_FUNCTION void equality(T const& a, T const& b) const {
-    if (a != b)
-      Kokkos::abort("SIMD unit test equality condition failed on device");
-  }
-};
-
-template <class T, class Abi>
-inline void host_check_equality(
-    Kokkos::Experimental::simd<T, Abi> const& expected_result,
-    Kokkos::Experimental::simd<T, Abi> const& computed_result,
-    std::size_t nlanes) {
-  gtest_checker checker;
-  for (std::size_t i = 0; i < nlanes; ++i) {
-    checker.equality(expected_result[i], computed_result[i]);
-  }
-  using mask_type = typename Kokkos::Experimental::simd<T, Abi>::mask_type;
-  mask_type mask(false);
-  for (std::size_t i = 0; i < nlanes; ++i) {
-    mask[i] = true;
-  }
-  checker.equality((expected_result == computed_result) && mask, mask);
-}
-
-template <class T, class Abi>
-KOKKOS_INLINE_FUNCTION void device_check_equality(
-    Kokkos::Experimental::simd<T, Abi> const& expected_result,
-    Kokkos::Experimental::simd<T, Abi> const& computed_result,
-    std::size_t nlanes) {
-  kokkos_checker checker;
-  for (std::size_t i = 0; i < nlanes; ++i) {
-    checker.equality(expected_result[i], computed_result[i]);
-  }
-  using mask_type = typename Kokkos::Experimental::simd<T, Abi>::mask_type;
-  mask_type mask(false);
-  for (std::size_t i = 0; i < nlanes; ++i) {
-    mask[i] = true;
-  }
-  checker.equality((expected_result == computed_result) && mask, mask);
-}
-
-class load_element_aligned {
- public:
-  template <class T, class Abi>
-  bool host_load(T const* mem, std::size_t n,
-                 Kokkos::Experimental::simd<T, Abi>& result) const {
-    if (n < result.size()) return false;
-    result.copy_from(mem, Kokkos::Experimental::element_aligned_tag());
-    return true;
-  }
-  template <class T, class Abi>
-  KOKKOS_INLINE_FUNCTION bool device_load(
-      T const* mem, std::size_t n,
-      Kokkos::Experimental::simd<T, Abi>& result) const {
-    if (n < result.size()) return false;
-    result.copy_from(mem, Kokkos::Experimental::element_aligned_tag());
-    return true;
-  }
-};
-
-class load_masked {
- public:
-  template <class T, class Abi>
-  bool host_load(T const* mem, std::size_t n,
-                 Kokkos::Experimental::simd<T, Abi>& result) const {
-    using mask_type = typename Kokkos::Experimental::simd<T, Abi>::mask_type;
-    mask_type mask(false);
-    for (std::size_t i = 0; i < n; ++i) {
-      mask[i] = true;
-    }
-    where(mask, result)
-        .copy_from(mem, Kokkos::Experimental::element_aligned_tag());
-    where(!mask, result) = 0;
-    return true;
-  }
-  template <class T, class Abi>
-  KOKKOS_INLINE_FUNCTION bool device_load(
-      T const* mem, std::size_t n,
-      Kokkos::Experimental::simd<T, Abi>& result) const {
-    using mask_type = typename Kokkos::Experimental::simd<T, Abi>::mask_type;
-    mask_type mask(false);
-    for (std::size_t i = 0; i < n; ++i) {
-      mask[i] = true;
-    }
-    where(mask, result)
-        .copy_from(mem, Kokkos::Experimental::element_aligned_tag());
-    where(!mask, result) = T(0);
-    return true;
-  }
-};
-
-class load_as_scalars {
- public:
-  template <class T, class Abi>
-  bool host_load(T const* mem, std::size_t n,
-                 Kokkos::Experimental::simd<T, Abi>& result) const {
-    for (std::size_t i = 0; i < n; ++i) {
-      result[i] = mem[i];
-    }
-    for (std::size_t i = n; i < result.size(); ++i) {
-      result[i] = T(0);
-    }
-    return true;
-  }
-  template <class T, class Abi>
-  KOKKOS_INLINE_FUNCTION bool device_load(
-      T const* mem, std::size_t n,
-      Kokkos::Experimental::simd<T, Abi>& result) const {
-    for (std::size_t i = 0; i < n; ++i) {
-      result[i] = mem[i];
-    }
-    for (std::size_t i = n; i < result.size(); ++i) {
-      result[i] = T(0);
-    }
-    return true;
-  }
-};
-
-template <class Abi, class Loader, class BinaryOp, class T>
-void host_check_binary_op_one_loader(BinaryOp binary_op, std::size_t n,
-                                     T const* first_args,
-                                     T const* second_args) {
-  Loader loader;
-  using simd_type             = Kokkos::Experimental::simd<T, Abi>;
-  std::size_t constexpr width = simd_type::size();
-  for (std::size_t i = 0; i < n; i += width) {
-    std::size_t const nremaining = n - i;
-    std::size_t const nlanes     = Kokkos::min(nremaining, width);
-    simd_type first_arg;
-    bool const loaded_first_arg =
-        loader.host_load(first_args + i, nlanes, first_arg);
-    simd_type second_arg;
-    bool const loaded_second_arg =
-        loader.host_load(second_args + i, nlanes, second_arg);
-    if (!(loaded_first_arg && loaded_second_arg)) continue;
-    simd_type expected_result;
-    // gcc 8.4.0 warns if using nlanes as upper bound about first_arg and/or
-    // second_arg being uninitialized
-    for (std::size_t lane = 0; lane < simd_type::size(); ++lane) {
-      if (lane < nlanes)
-        expected_result[lane] =
-            binary_op.on_host(T(first_arg[lane]), T(second_arg[lane]));
-    }
-    simd_type const computed_result = binary_op.on_host(first_arg, second_arg);
-    host_check_equality(expected_result, computed_result, nlanes);
-  }
-}
-
-template <class Abi, class Loader, class BinaryOp, class T>
-KOKKOS_INLINE_FUNCTION void device_check_binary_op_one_loader(
-    BinaryOp binary_op, std::size_t n, T const* first_args,
-    T const* second_args) {
-  Loader loader;
-  using simd_type             = Kokkos::Experimental::simd<T, Abi>;
-  std::size_t constexpr width = simd_type::size();
-  for (std::size_t i = 0; i < n; i += width) {
-    std::size_t const nremaining = n - i;
-    std::size_t const nlanes     = Kokkos::min(nremaining, width);
-    simd_type first_arg;
-    bool const loaded_first_arg =
-        loader.device_load(first_args + i, nlanes, first_arg);
-    simd_type second_arg;
-    bool const loaded_second_arg =
-        loader.device_load(second_args + i, nlanes, second_arg);
-    if (!(loaded_first_arg && loaded_second_arg)) continue;
-    simd_type expected_result;
-    for (std::size_t lane = 0; lane < nlanes; ++lane) {
-      expected_result[lane] =
-          binary_op.on_device(first_arg[lane], second_arg[lane]);
-    }
-    simd_type const computed_result =
-        binary_op.on_device(first_arg, second_arg);
-    device_check_equality(expected_result, computed_result, nlanes);
-  }
-}
-
-template <class Abi, class BinaryOp, class T>
-inline void host_check_binary_op_all_loaders(BinaryOp binary_op, std::size_t n,
-                                             T const* first_args,
-                                             T const* second_args) {
-  host_check_binary_op_one_loader<Abi, load_element_aligned>(
-      binary_op, n, first_args, second_args);
-  host_check_binary_op_one_loader<Abi, load_masked>(binary_op, n, first_args,
-                                                    second_args);
-  host_check_binary_op_one_loader<Abi, load_as_scalars>(
-      binary_op, n, first_args, second_args);
-}
-
-template <class Abi, class BinaryOp, class T>
-KOKKOS_INLINE_FUNCTION void device_check_binary_op_all_loaders(
-    BinaryOp binary_op, std::size_t n, T const* first_args,
-    T const* second_args) {
-  device_check_binary_op_one_loader<Abi, load_element_aligned>(
-      binary_op, n, first_args, second_args);
-  device_check_binary_op_one_loader<Abi, load_masked>(binary_op, n, first_args,
-                                                      second_args);
-  device_check_binary_op_one_loader<Abi, load_as_scalars>(
-      binary_op, n, first_args, second_args);
-}
-
-class plus {
- public:
-  template <class T>
-  auto on_host(T const& a, T const& b) const {
-    return a + b;
-  }
-  template <class T>
-  KOKKOS_INLINE_FUNCTION auto on_device(T const& a, T const& b) const {
-    return a + b;
-  }
-};
-
-class minus {
- public:
-  template <class T>
-  auto on_host(T const& a, T const& b) const {
-    return a - b;
-  }
-  template <class T>
-  KOKKOS_INLINE_FUNCTION auto on_device(T const& a, T const& b) const {
-    return a - b;
-  }
-};
-
-class multiplies {
- public:
-  template <class T>
-  auto on_host(T const& a, T const& b) const {
-    return a * b;
-  }
-  template <class T>
-  KOKKOS_INLINE_FUNCTION auto on_device(T const& a, T const& b) const {
-    return a * b;
-  }
-};
-
-class divides {
- public:
-  template <class T>
-  auto on_host(T const& a, T const& b) const {
-    return a / b;
-  }
-  template <class T>
-  KOKKOS_INLINE_FUNCTION auto on_device(T const& a, T const& b) const {
-    return a / b;
-  }
-};
-
-template <typename Abi, typename DataType, size_t n>
-inline void host_check_all_math_ops(const DataType (&first_args)[n],
-                                    const DataType (&second_args)[n]) {
-  host_check_binary_op_all_loaders<Abi>(plus(), n, first_args, second_args);
-  host_check_binary_op_all_loaders<Abi>(minus(), n, first_args, second_args);
-  host_check_binary_op_all_loaders<Abi>(multiplies(), n, first_args,
-                                        second_args);
-
-  // TODO: Place fallback division implementations for all simd integer types
-  if constexpr (std::is_same_v<DataType, double>)
-    host_check_binary_op_all_loaders<Abi>(divides(), n, first_args,
-                                          second_args);
-}
-
-template <typename Abi, typename DataType>
-inline void host_check_abi_size() {
-  using simd_type = Kokkos::Experimental::simd<DataType, Abi>;
-  using mask_type = typename simd_type::mask_type;
-  static_assert(simd_type::size() == mask_type::size());
-}
-
-template <class Abi, typename DataType>
-inline void host_check_math_ops() {
-  constexpr size_t n = 11;
-
-  host_check_abi_size<Abi, DataType>();
-
-  if constexpr (std::is_signed_v<DataType>) {
-    DataType const first_args[n]  = {1, 2, -1, 10, 0, 1, -2, 10, 0, 1, -2};
-    DataType const second_args[n] = {1, 2, 1, 1, 1, -3, -2, 1, 13, -3, -2};
-    host_check_all_math_ops<Abi>(first_args, second_args);
-  } else {
-    DataType const first_args[n]  = {1, 2, 1, 10, 0, 1, 2, 10, 0, 1, 2};
-    DataType const second_args[n] = {1, 2, 1, 1, 1, 3, 2, 1, 13, 3, 2};
-    host_check_all_math_ops<Abi>(first_args, second_args);
-  }
-}
-
-template <class Abi>
-inline void host_check_mask_ops() {
-  using mask_type = Kokkos::Experimental::simd_mask<double, Abi>;
-  EXPECT_FALSE(none_of(mask_type(true)));
-  EXPECT_TRUE(none_of(mask_type(false)));
-  EXPECT_TRUE(all_of(mask_type(true)));
-  EXPECT_FALSE(all_of(mask_type(false)));
-}
-
-template <class Abi>
-inline void host_check_conversions() {
-  {
-    auto a = Kokkos::Experimental::simd<std::uint64_t, Abi>(1);
-    auto b = Kokkos::Experimental::simd<std::int64_t, Abi>(a);
-    EXPECT_TRUE(all_of(b == decltype(b)(1)));
-  }
-  {
-    auto a = Kokkos::Experimental::simd<std::int32_t, Abi>(1);
-    auto b = Kokkos::Experimental::simd<std::uint64_t, Abi>(a);
-    EXPECT_TRUE(all_of(b == decltype(b)(1)));
-  }
-  {
-    auto a = Kokkos::Experimental::simd<std::uint64_t, Abi>(1);
-    auto b = Kokkos::Experimental::simd<std::int32_t, Abi>(a);
-    EXPECT_TRUE(all_of(b == decltype(b)(1)));
-  }
-  {
-    auto a = Kokkos::Experimental::simd_mask<double, Abi>(true);
-    auto b = Kokkos::Experimental::simd_mask<std::int32_t, Abi>(a);
-    EXPECT_TRUE(b == decltype(b)(true));
-  }
-  {
-    auto a = Kokkos::Experimental::simd_mask<std::int32_t, Abi>(true);
-    auto b = Kokkos::Experimental::simd_mask<std::uint64_t, Abi>(a);
-    EXPECT_TRUE(b == decltype(b)(true));
-  }
-  {
-    auto a = Kokkos::Experimental::simd_mask<std::int32_t, Abi>(true);
-    auto b = Kokkos::Experimental::simd_mask<std::int64_t, Abi>(a);
-    EXPECT_TRUE(b == decltype(b)(true));
-  }
-  {
-    auto a = Kokkos::Experimental::simd_mask<std::int32_t, Abi>(true);
-    auto b = Kokkos::Experimental::simd_mask<double, Abi>(a);
-    EXPECT_TRUE(b == decltype(b)(true));
-  }
-}
-
-template <class Abi>
-inline void host_check_shifts() {
-  auto a = Kokkos::Experimental::simd<std::uint64_t, Abi>(8);
-  auto b = a >> 1;
-  EXPECT_TRUE(all_of(b == decltype(b)(4)));
-}
-
-template <class Abi>
-inline void host_check_condition() {
-  auto a = Kokkos::Experimental::condition(
-      Kokkos::Experimental::simd<std::int32_t, Abi>(1) > 0,
-      Kokkos::Experimental::simd<std::uint64_t, Abi>(16),
-      Kokkos::Experimental::simd<std::uint64_t, Abi>(20));
-  EXPECT_TRUE(all_of(a == decltype(a)(16)));
-}
-
-template <typename Abi, typename DataType, size_t n>
-KOKKOS_INLINE_FUNCTION void device_check_all_math_ops(
-    const DataType (&first_args)[n], const DataType (&second_args)[n]) {
-  device_check_binary_op_all_loaders<Abi>(plus(), n, first_args, second_args);
-  device_check_binary_op_all_loaders<Abi>(minus(), n, first_args, second_args);
-  device_check_binary_op_all_loaders<Abi>(multiplies(), n, first_args,
-                                          second_args);
-
-  if constexpr (std::is_same_v<DataType, double>)
-    device_check_binary_op_all_loaders<Abi>(divides(), n, first_args,
-                                            second_args);
-}
-
-template <typename Abi, typename DataType>
-KOKKOS_INLINE_FUNCTION void device_check_abi_size() {
-  using simd_type = Kokkos::Experimental::simd<DataType, Abi>;
-  using mask_type = typename simd_type::mask_type;
-  static_assert(simd_type::size() == mask_type::size());
-}
-
-template <class Abi, typename DataType>
-KOKKOS_INLINE_FUNCTION void device_check_math_ops() {
-  constexpr size_t n = 11;
-
-  device_check_abi_size<Abi, DataType>();
-
-  if constexpr (std::is_signed_v<DataType>) {
-    DataType const first_args[n]  = {1, 2, -1, 10, 0, 1, -2, 10, 0, 1, -2};
-    DataType const second_args[n] = {1, 2, 1, 1, 1, -3, -2, 1, 13, -3, -2};
-    device_check_all_math_ops<Abi>(first_args, second_args);
-  } else {
-    DataType const first_args[n]  = {1, 2, 1, 10, 0, 1, 2, 10, 0, 1, 2};
-    DataType const second_args[n] = {1, 2, 1, 1, 1, 3, 2, 1, 13, 3, 2};
-    device_check_all_math_ops<Abi>(first_args, second_args);
-  }
-}
-
-template <class Abi>
-KOKKOS_INLINE_FUNCTION void device_check_mask_ops() {
-  using mask_type = Kokkos::Experimental::simd_mask<double, Abi>;
-  kokkos_checker checker;
-  checker.truth(!none_of(mask_type(true)));
-  checker.truth(none_of(mask_type(false)));
-  checker.truth(all_of(mask_type(true)));
-  checker.truth(!all_of(mask_type(false)));
-}
-
-template <class Abi>
-KOKKOS_INLINE_FUNCTION void device_check_conversions() {
-  kokkos_checker checker;
-  {
-    auto a = Kokkos::Experimental::simd<std::uint64_t, Abi>(1);
-    auto b = Kokkos::Experimental::simd<std::int64_t, Abi>(a);
-    checker.truth(all_of(b == decltype(b)(1)));
-  }
-  {
-    auto a = Kokkos::Experimental::simd<std::int32_t, Abi>(1);
-    auto b = Kokkos::Experimental::simd<std::uint64_t, Abi>(a);
-    checker.truth(all_of(b == decltype(b)(1)));
-  }
-  {
-    auto a = Kokkos::Experimental::simd<std::uint64_t, Abi>(1);
-    auto b = Kokkos::Experimental::simd<std::int32_t, Abi>(a);
-    checker.truth(all_of(b == decltype(b)(1)));
-  }
-  {
-    auto a = Kokkos::Experimental::simd_mask<double, Abi>(true);
-    auto b = Kokkos::Experimental::simd_mask<std::int32_t, Abi>(a);
-    checker.truth(b == decltype(b)(true));
-  }
-  {
-    auto a = Kokkos::Experimental::simd_mask<std::int32_t, Abi>(true);
-    auto b = Kokkos::Experimental::simd_mask<std::uint64_t, Abi>(a);
-    checker.truth(b == decltype(b)(true));
-  }
-  {
-    auto a = Kokkos::Experimental::simd_mask<std::int32_t, Abi>(true);
-    auto b = Kokkos::Experimental::simd_mask<std::int64_t, Abi>(a);
-    checker.truth(b == decltype(b)(true));
-  }
-  {
-    auto a = Kokkos::Experimental::simd_mask<std::int32_t, Abi>(true);
-    auto b = Kokkos::Experimental::simd_mask<double, Abi>(a);
-    checker.truth(b == decltype(b)(true));
-  }
-}
-
-template <class Abi>
-KOKKOS_INLINE_FUNCTION void device_check_shifts() {
-  kokkos_checker checker;
-  auto a = Kokkos::Experimental::simd<std::uint64_t, Abi>(8);
-  auto b = a >> 1;
-  checker.truth(all_of(b == decltype(b)(4)));
-}
-
-template <class Abi>
-KOKKOS_INLINE_FUNCTION void device_check_condition() {
-  kokkos_checker checker;
-  auto a = Kokkos::Experimental::condition(
-      Kokkos::Experimental::simd<std::int32_t, Abi>(1) > 0,
-      Kokkos::Experimental::simd<std::uint64_t, Abi>(16),
-      Kokkos::Experimental::simd<std::uint64_t, Abi>(20));
-  checker.truth(all_of(a == decltype(a)(16)));
-}
-
-template <typename Abi, typename... DataTypes>
-inline void host_check_math_ops_all_types(
-    Kokkos::Experimental::Impl::data_types<DataTypes...>) {
-  (host_check_math_ops<Abi, DataTypes>(), ...);
-}
-
-template <class Abi>
-inline void host_check_abi() {
-  using DataTypes = Kokkos::Experimental::Impl::data_type_set;
-
-  host_check_math_ops_all_types<Abi>(DataTypes());
-  host_check_mask_ops<Abi>();
-  host_check_conversions<Abi>();
-  host_check_shifts<Abi>();
-  host_check_condition<Abi>();
-}
-
-template <typename Abi, typename... DataTypes>
-KOKKOS_INLINE_FUNCTION void device_check_math_ops_all_types(
-    Kokkos::Experimental::Impl::data_types<DataTypes...>) {
-  (device_check_math_ops<Abi, DataTypes>(), ...);
-}
-
-template <class Abi>
-KOKKOS_INLINE_FUNCTION void device_check_abi() {
-  using DataTypes = Kokkos::Experimental::Impl::data_type_set;
-
-  device_check_math_ops_all_types<Abi>(DataTypes());
-  device_check_mask_ops<Abi>();
-  device_check_conversions<Abi>();
-  device_check_shifts<Abi>();
-  device_check_condition<Abi>();
-}
-
-inline void host_check_abis(Kokkos::Experimental::Impl::abi_set<>) {}
-
-KOKKOS_INLINE_FUNCTION void device_check_abis(
-    Kokkos::Experimental::Impl::abi_set<>) {}
-
-template <class FirstAbi, class... RestAbis>
-inline void host_check_abis(
-    Kokkos::Experimental::Impl::abi_set<FirstAbi, RestAbis...>) {
-  host_check_abi<FirstAbi>();
-  host_check_abis(Kokkos::Experimental::Impl::abi_set<RestAbis...>());
-}
-
-template <class FirstAbi, class... RestAbis>
-KOKKOS_INLINE_FUNCTION void device_check_abis(
-    Kokkos::Experimental::Impl::abi_set<FirstAbi, RestAbis...>) {
-  device_check_abi<FirstAbi>();
-  device_check_abis(Kokkos::Experimental::Impl::abi_set<RestAbis...>());
-}
-
-TEST(simd, host) {
-  host_check_abis(Kokkos::Experimental::Impl::host_abi_set());
-}
-
-class simd_device_functor {
- public:
-  KOKKOS_INLINE_FUNCTION void operator()(int) const {
-    device_check_abis(Kokkos::Experimental::Impl::device_abi_set());
-  }
-};
-
-TEST(simd, device) {
-  Kokkos::parallel_for(Kokkos::RangePolicy<Kokkos::IndexType<int>>(0, 1),
-                       simd_device_functor());
-}
-=======
 #include <TestSIMD_MathOps.hpp>
 #include <TestSIMD_MaskOps.hpp>
 #include <TestSIMD_Conversions.hpp>
 #include <TestSIMD_ShiftOps.hpp>
 #include <TestSIMD_Condition.hpp>
 #include <TestSIMD_GeneratorCtors.hpp>
-#include <TestSIMD_WhereExpressions.hpp>
->>>>>>> 60578426
+#include <TestSIMD_WhereExpressions.hpp>